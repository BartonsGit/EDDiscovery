﻿<?xml version="1.0" encoding="utf-8"?>
<Project ToolsVersion="12.0" DefaultTargets="Build" xmlns="http://schemas.microsoft.com/developer/msbuild/2003">
  <Import Project="$(MSBuildExtensionsPath)\$(MSBuildToolsVersion)\Microsoft.Common.props" Condition="Exists('$(MSBuildExtensionsPath)\$(MSBuildToolsVersion)\Microsoft.Common.props')" />
  <PropertyGroup>
    <Configuration Condition=" '$(Configuration)' == '' ">Debug</Configuration>
    <Platform Condition=" '$(Platform)' == '' ">AnyCPU</Platform>
    <ProjectGuid>{6EE10D92-E3E4-44D9-8E6B-851801B0B510}</ProjectGuid>
    <OutputType>WinExe</OutputType>
    <AppDesignerFolder>Properties</AppDesignerFolder>
    <RootNamespace>EDDiscovery</RootNamespace>
    <AssemblyName>EDDiscovery</AssemblyName>
    <TargetFrameworkVersion>v4.6</TargetFrameworkVersion>
    <FileAlignment>512</FileAlignment>
    <TargetFrameworkProfile />
    <IsWebBootstrapper>true</IsWebBootstrapper>
    <NuGetPackageImportStamp>
    </NuGetPackageImportStamp>
    <PublishUrl>ftp://robert.astronet.se/homepage/Elite/EDDiscovery2/</PublishUrl>
    <Install>true</Install>
    <InstallFrom>Web</InstallFrom>
    <UpdateEnabled>true</UpdateEnabled>
    <UpdateMode>Foreground</UpdateMode>
    <UpdateInterval>7</UpdateInterval>
    <UpdateIntervalUnits>Days</UpdateIntervalUnits>
    <UpdatePeriodically>false</UpdatePeriodically>
    <UpdateRequired>false</UpdateRequired>
    <MapFileExtensions>true</MapFileExtensions>
    <InstallUrl>http://robert.astronet.se/Elite/EDDiscovery2/</InstallUrl>
    <CreateWebPageOnPublish>true</CreateWebPageOnPublish>
    <WebPage>publish.htm</WebPage>
    <ApplicationRevision>0</ApplicationRevision>
    <ApplicationVersion>2.7.6.0</ApplicationVersion>
    <UseApplicationTrust>false</UseApplicationTrust>
    <PublishWizardCompleted>true</PublishWizardCompleted>
    <BootstrapperEnabled>true</BootstrapperEnabled>
  </PropertyGroup>
  <PropertyGroup Condition=" '$(Configuration)|$(Platform)' == 'Debug|AnyCPU' ">
    <PlatformTarget>AnyCPU</PlatformTarget>
    <DebugSymbols>true</DebugSymbols>
    <DebugType>full</DebugType>
    <Optimize>false</Optimize>
    <OutputPath>bin\Debug\</OutputPath>
    <DefineConstants>DEBUG;TRACE</DefineConstants>
    <ErrorReport>prompt</ErrorReport>
    <WarningLevel>4</WarningLevel>
    <CodeAnalysisRuleSet>MinimumRecommendedRules.ruleset</CodeAnalysisRuleSet>
    <UseVSHostingProcess>false</UseVSHostingProcess>
    <Prefer32Bit>false</Prefer32Bit>
  </PropertyGroup>
  <PropertyGroup Condition=" '$(Configuration)|$(Platform)' == 'Release|AnyCPU' ">
    <PlatformTarget>AnyCPU</PlatformTarget>
    <DebugType>pdbonly</DebugType>
    <Optimize>true</Optimize>
    <OutputPath>bin\Release\</OutputPath>
    <DefineConstants>TRACE</DefineConstants>
    <ErrorReport>prompt</ErrorReport>
    <WarningLevel>4</WarningLevel>
    <CodeAnalysisRuleSet>MinimumRecommendedRules.ruleset</CodeAnalysisRuleSet>
    <UseVSHostingProcess>false</UseVSHostingProcess>
    <Prefer32Bit>false</Prefer32Bit>
  </PropertyGroup>
  <PropertyGroup Condition="'$(Configuration)|$(Platform)' == 'Debug|x64'">
    <DebugSymbols>true</DebugSymbols>
    <OutputPath>bin\x64\Debug\</OutputPath>
    <DefineConstants>DEBUG;TRACE</DefineConstants>
    <DebugType>full</DebugType>
    <Optimize>false</Optimize>
    <PlatformTarget>x64</PlatformTarget>
    <ErrorReport>prompt</ErrorReport>
    <WarningLevel>4</WarningLevel>
    <CodeAnalysisRuleSet>MinimumRecommendedRules.ruleset</CodeAnalysisRuleSet>
    <UseVSHostingProcess>false</UseVSHostingProcess>
    <Prefer32Bit>false</Prefer32Bit>
  </PropertyGroup>
  <PropertyGroup Condition="'$(Configuration)|$(Platform)' == 'Release|x64'">
    <OutputPath>bin\x64\Release\</OutputPath>
    <DefineConstants>TRACE</DefineConstants>
    <Optimize>true</Optimize>
    <DebugType>pdbonly</DebugType>
    <PlatformTarget>x64</PlatformTarget>
    <UseVSHostingProcess>false</UseVSHostingProcess>
    <ErrorReport>prompt</ErrorReport>
    <WarningLevel>4</WarningLevel>
    <CodeAnalysisRuleSet>MinimumRecommendedRules.ruleset</CodeAnalysisRuleSet>
    <Prefer32Bit>false</Prefer32Bit>
  </PropertyGroup>
  <PropertyGroup Condition="'$(Configuration)|$(Platform)' == 'Debug|x86'">
    <DebugSymbols>true</DebugSymbols>
    <OutputPath>bin\x86\Debug\</OutputPath>
    <DefineConstants>DEBUG;TRACE</DefineConstants>
    <DebugType>full</DebugType>
    <Optimize>false</Optimize>
    <PlatformTarget>x86</PlatformTarget>
    <UseVSHostingProcess>false</UseVSHostingProcess>
    <ErrorReport>prompt</ErrorReport>
    <WarningLevel>4</WarningLevel>
    <CodeAnalysisRuleSet>MinimumRecommendedRules.ruleset</CodeAnalysisRuleSet>
    <Prefer32Bit>true</Prefer32Bit>
  </PropertyGroup>
  <PropertyGroup Condition="'$(Configuration)|$(Platform)' == 'Release|x86'">
    <OutputPath>bin\x86\Release\</OutputPath>
    <DefineConstants>TRACE</DefineConstants>
    <Optimize>true</Optimize>
    <DebugType>pdbonly</DebugType>
    <PlatformTarget>x86</PlatformTarget>
    <UseVSHostingProcess>false</UseVSHostingProcess>
    <ErrorReport>prompt</ErrorReport>
    <WarningLevel>4</WarningLevel>
    <CodeAnalysisRuleSet>MinimumRecommendedRules.ruleset</CodeAnalysisRuleSet>
    <Prefer32Bit>true</Prefer32Bit>
  </PropertyGroup>
  <PropertyGroup>
    <ManifestCertificateThumbprint>6586052CF2C6A2D8348CC25AA17842FA028AED2F</ManifestCertificateThumbprint>
  </PropertyGroup>
  <PropertyGroup>
    <ManifestKeyFile>EDDiscovery_TemporaryKey.pfx</ManifestKeyFile>
  </PropertyGroup>
  <PropertyGroup>
    <GenerateManifests>true</GenerateManifests>
  </PropertyGroup>
  <PropertyGroup>
    <SignManifests>false</SignManifests>
  </PropertyGroup>
  <PropertyGroup>
    <ApplicationIcon>Resources\edlogo_3mo_icon.ico</ApplicationIcon>
  </PropertyGroup>
  <PropertyGroup>
    <StartupObject>
    </StartupObject>
  </PropertyGroup>
  <PropertyGroup>
    <NoWin32Manifest>true</NoWin32Manifest>
  </PropertyGroup>
  <ItemGroup>
    <Reference Include="Newtonsoft.Json, Version=10.0.0.0, Culture=neutral, PublicKeyToken=30ad4fe6b2a6aeed, processorArchitecture=MSIL">
      <HintPath>..\packages\Newtonsoft.Json.10.0.3\lib\net45\Newtonsoft.Json.dll</HintPath>
    </Reference>
    <Reference Include="OpenTK, Version=2.0.0.0, Culture=neutral, PublicKeyToken=bad199fe84eb3df4, processorArchitecture=MSIL">
      <HintPath>..\packages\OpenTK.2.0.0\lib\net20\OpenTK.dll</HintPath>
    </Reference>
    <Reference Include="OpenTK.GLControl, Version=1.1.0.0, Culture=neutral, PublicKeyToken=bad199fe84eb3df4, processorArchitecture=MSIL">
      <HintPath>..\packages\OpenTK.GLControl.1.1.2349.61993\lib\NET40\OpenTK.GLControl.dll</HintPath>
    </Reference>
    <Reference Include="System" />
    <Reference Include="System.configuration" />
    <Reference Include="System.Core" />
    <Reference Include="System.Management" />
    <Reference Include="System.Net.Http" />
    <Reference Include="System.Speech" />
    <Reference Include="System.Web" />
    <Reference Include="System.Web.Extensions" />
    <Reference Include="System.Windows.Forms.DataVisualization" />
    <Reference Include="System.Xml.Linq" />
    <Reference Include="System.Data.DataSetExtensions">
      <Private>False</Private>
    </Reference>
    <Reference Include="Microsoft.CSharp" />
    <Reference Include="System.Data" />
    <Reference Include="System.Deployment" />
    <Reference Include="System.Drawing" />
    <Reference Include="System.Windows.Forms" />
    <Reference Include="System.Xml" />
  </ItemGroup>
  <ItemGroup>
    <Compile Include="2DMap\FGEImage.cs" />
    <Compile Include="2DMap\Form2DMap.cs">
      <SubType>Form</SubType>
    </Compile>
    <Compile Include="2DMap\Form2DMap.Designer.cs">
      <DependentUpon>Form2DMap.cs</DependentUpon>
    </Compile>
    <Compile Include="2DMap\ImageViewer.cs">
      <SubType>Component</SubType>
    </Compile>
    <Compile Include="2DMap\ImageViewer.Designer.cs">
      <DependentUpon>ImageViewer.cs</DependentUpon>
    </Compile>
    <Compile Include="3DMap\CameraDirectionMovement.cs" />
    <Compile Include="3DMap\PositionDirection.cs" />
    <Compile Include="3DMap\MapRecorder.cs" />
    <Compile Include="3DMap\Polygon.cs" />
    <Compile Include="3DMap\Data3DSetClass.cs" />
    <Compile Include="3DMap\DatasetBuilder.cs" />
    <Compile Include="3DMap\MapManager.cs" />
    <Compile Include="3DMap\KeyboardActions.cs" />
    <Compile Include="3DMap\StarGrid.cs" />
    <Compile Include="3DMap\StarNamesList.cs" />
    <Compile Include="3DMap\Zoom.cs" />
    <Compile Include="Actions\ActionEventList.cs" />
    <Compile Include="Actions\ActionsEDDCmds\ActionEliteBindings.cs" />
    <Compile Include="Actions\ActionsEDDCmds\ActionKeyED.cs" />
    <Compile Include="Actions\ActionsEDDCmds\ActionShip.cs" />
    <Compile Include="Actions\ActionController.cs" />
    <Compile Include="Actions\ActionsEDDCmds\ActionEvent.cs" />
    <Compile Include="Actions\ActionsEDDCmds\ActionHistoryTab.cs" />
    <Compile Include="Actions\ActionsEDDCmds\ActionLedger.cs" />
    <Compile Include="Actions\ActionsEDDCmds\ActionMaterialsCommodities.cs" />
    <Compile Include="Actions\ActionsEDDCmds\ActionPerform.cs" />
    <Compile Include="Actions\ActionsEDDCmds\ActionPopout.cs" />
    <Compile Include="Actions\ActionsEDDCmds\ActionProgramwindow.cs" />
    <Compile Include="Actions\ActionsEDDCmds\ActionScanStar.cs" />
    <Compile Include="Actions\ActionsEDDCmds\ActionTimer.cs" />
    <Compile Include="Actions\ActionsEDDCmds\ActionMenuItem.cs" />
    <Compile Include="Actions\ActionVars.cs" />
    <Compile Include="Actions\ConditionFunctionsEDD.cs" />
    <Compile Include="EDDOptions.cs" />
    <Compile Include="Forms\ExportForm.cs">
      <SubType>Form</SubType>
    </Compile>
    <Compile Include="Forms\ExportForm.Designer.cs">
      <DependentUpon>ExportForm.cs</DependentUpon>
    </Compile>
    <Compile Include="Forms\SafeModeForm.cs">
      <SubType>Form</SubType>
    </Compile>
    <Compile Include="Forms\SafeModeForm.Designer.cs">
      <DependentUpon>SafeModeForm.cs</DependentUpon>
    </Compile>
    <Compile Include="ScreenShots\ScreenShotConfigureForm.cs">
      <SubType>Form</SubType>
    </Compile>
    <Compile Include="ScreenShots\ScreenShotConfigureForm.Designer.cs">
      <DependentUpon>ScreenShotConfigureForm.cs</DependentUpon>
    </Compile>
    <Compile Include="ScreenShots\ScreenShotConverter.cs" />
    <Compile Include="ScreenShots\ScreenShotDirectoryWatcher.cs" />
    <Compile Include="ScreenShots\ScreenShotImageConverter.cs" />
    <Compile Include="UserControls\IHistoryCursor.cs" />
    <Compile Include="UserControls\UserControlContainerGrid.cs">
      <SubType>UserControl</SubType>
    </Compile>
    <Compile Include="UserControls\UserControlContainerGrid.Designer.cs">
      <DependentUpon>UserControlContainerGrid.cs</DependentUpon>
    </Compile>
    <Compile Include="Properties\Resources.Designer.cs">
      <AutoGen>True</AutoGen>
      <DesignTime>True</DesignTime>
      <DependentUpon>Resources.resx</DependentUpon>
    </Compile>
    <Compile Include="UserControls\FilterHelpers.cs" />
    <Compile Include="UserControls\TargetClassHelpers.cs" />
    <Compile Include="EDDApplicationContext.cs" />
    <Compile Include="DebugCode.cs" />
    <Compile Include="EDDiscoveryController.cs" />
    <Compile Include="Forms\CommanderForm.cs">
      <SubType>Form</SubType>
    </Compile>
    <Compile Include="Forms\CommanderForm.Designer.cs">
      <DependentUpon>CommanderForm.cs</DependentUpon>
    </Compile>
    <Compile Include="Forms\AddOnManagerForm.cs">
      <SubType>Form</SubType>
    </Compile>
    <Compile Include="Forms\AddOnManagerForm.Designer.cs">
      <DependentUpon>AddOnManagerForm.cs</DependentUpon>
    </Compile>
    <Compile Include="Forms\ImportSphere.cs">
      <SubType>Form</SubType>
    </Compile>
    <Compile Include="Forms\ImportSphere.Designer.cs">
      <DependentUpon>ImportSphere.cs</DependentUpon>
    </Compile>
    <Compile Include="Forms\SetNoteForm.cs">
      <SubType>Form</SubType>
    </Compile>
    <Compile Include="Forms\SetNoteForm.Designer.cs">
      <DependentUpon>SetNoteForm.cs</DependentUpon>
    </Compile>
    <Compile Include="Forms\VersioningManager.cs" />
    <Compile Include="Actions\ActionsFromInputDevices.cs" />
    <Compile Include="PanelAndPopOuts.cs" />
    <Compile Include="Forms\ShipDetails.cs">
      <SubType>Form</SubType>
    </Compile>
    <Compile Include="Forms\ShipDetails.Designer.cs">
      <DependentUpon>ShipDetails.cs</DependentUpon>
    </Compile>
    <Compile Include="IDiscoveryController.cs" />
    <Compile Include="Forms\AssignTravelLogSystemForm.cs">
      <SubType>Form</SubType>
    </Compile>
    <Compile Include="Forms\AssignTravelLogSystemForm.Designer.cs">
      <DependentUpon>AssignTravelLogSystemForm.cs</DependentUpon>
    </Compile>
    <Compile Include="Forms\BookmarkForm.cs">
      <SubType>Form</SubType>
    </Compile>
    <Compile Include="Forms\BookmarkForm.Designer.cs">
      <DependentUpon>BookmarkForm.cs</DependentUpon>
    </Compile>
    <Compile Include="Forms\NewReleaseForm.cs">
      <SubType>Form</SubType>
    </Compile>
    <Compile Include="Forms\NewReleaseForm.Designer.cs">
      <DependentUpon>NewReleaseForm.cs</DependentUpon>
    </Compile>
    <Compile Include="Forms\SplashForm.cs">
      <SubType>Form</SubType>
    </Compile>
    <Compile Include="Forms\SplashForm.Designer.cs">
      <DependentUpon>SplashForm.cs</DependentUpon>
    </Compile>
    <Compile Include="Forms\TimedMessage.cs">
      <SubType>Form</SubType>
    </Compile>
    <Compile Include="Forms\TimedMessage.Designer.cs">
      <DependentUpon>TimedMessage.cs</DependentUpon>
    </Compile>
    <Compile Include="Forms\RecordStep.cs">
      <SubType>Form</SubType>
    </Compile>
    <Compile Include="Forms\RecordStep.Designer.cs">
      <DependentUpon>RecordStep.cs</DependentUpon>
    </Compile>
    <Compile Include="Forms\UserControlForm.cs">
      <SubType>Form</SubType>
    </Compile>
    <Compile Include="Forms\UserControlForm.Designer.cs">
      <DependentUpon>UserControlForm.cs</DependentUpon>
    </Compile>
    <Compile Include="EDDConfig.cs" />
    <Compile Include="Themeing\Theme.cs" />
    <Compile Include="3DMap\FormMap.cs">
      <SubType>Form</SubType>
    </Compile>
    <Compile Include="3DMap\FormMap.Designer.cs">
      <DependentUpon>FormMap.cs</DependentUpon>
    </Compile>
    <Compile Include="UserControls\DataGridViewSorter.cs" />
    <Compile Include="Forms\AboutForm.cs">
      <SubType>Form</SubType>
    </Compile>
    <Compile Include="Forms\AboutForm.Designer.cs">
      <DependentUpon>AboutForm.cs</DependentUpon>
    </Compile>
    <Compile Include="Forms\MoveToCommander.cs">
      <SubType>Form</SubType>
    </Compile>
    <Compile Include="Forms\MoveToCommander.Designer.cs">
      <DependentUpon>MoveToCommander.cs</DependentUpon>
    </Compile>
    <Compile Include="EDDiscoveryForm.cs">
      <SubType>Form</SubType>
    </Compile>
    <Compile Include="EDDiscoveryForm.Designer.cs">
      <DependentUpon>EDDiscoveryForm.cs</DependentUpon>
    </Compile>
    <Compile Include="Program.cs" />
    <Compile Include="Properties\AssemblyInfo.cs" />
    <Compile Include="UserControls\UserControlScanGrid.cs">
      <SubType>UserControl</SubType>
    </Compile>
    <Compile Include="UserControls\UserControlScanGrid.Designer.cs">
      <DependentUpon>UserControlScanGrid.cs</DependentUpon>
    </Compile>
    <Compile Include="UserControls\UserControlSettings.cs">
      <SubType>UserControl</SubType>
    </Compile>
    <Compile Include="UserControls\UserControlSettings.Designer.cs">
      <DependentUpon>UserControlSettings.cs</DependentUpon>
    </Compile>
    <Compile Include="UserControls\UserControlHistory.cs">
      <SubType>UserControl</SubType>
    </Compile>
    <Compile Include="UserControls\UserControlHistory.Designer.cs">
      <DependentUpon>UserControlHistory.cs</DependentUpon>
    </Compile>
    <Compile Include="UserControls\RecipeFilters.cs" />
    <Compile Include="UserControls\TravelHistoryFilter.cs" />
    <Compile Include="UserControls\UserControlContainerResizable.cs">
      <SubType>UserControl</SubType>
    </Compile>
    <Compile Include="UserControls\UserControlContainerResizable.Designer.cs">
      <DependentUpon>UserControlContainerResizable.cs</DependentUpon>
    </Compile>
    <Compile Include="UserControls\UserControlEstimatedValues.cs">
      <SubType>UserControl</SubType>
    </Compile>
    <Compile Include="UserControls\UserControlEstimatedValues.Designer.cs">
      <DependentUpon>UserControlEstimatedValues.cs</DependentUpon>
    </Compile>
    <Compile Include="UserControls\UserControlExpedition.cs">
      <SubType>UserControl</SubType>
    </Compile>
    <Compile Include="UserControls\UserControlExpedition.Designer.cs">
      <DependentUpon>UserControlExpedition.cs</DependentUpon>
    </Compile>
    <Compile Include="UserControls\UserControlExploration.cs">
      <SubType>UserControl</SubType>
    </Compile>
    <Compile Include="UserControls\UserControlExploration.Designer.cs">
      <DependentUpon>UserControlExploration.cs</DependentUpon>
    </Compile>
    <Compile Include="UserControls\UserControlEDSM.cs">
      <SubType>UserControl</SubType>
    </Compile>
    <Compile Include="UserControls\UserControlEDSM.Designer.cs">
      <DependentUpon>UserControlEDSM.cs</DependentUpon>
    </Compile>
    <Compile Include="UserControls\UserControlRoute.cs">
      <SubType>UserControl</SubType>
    </Compile>
    <Compile Include="UserControls\UserControlRoute.Designer.cs">
      <DependentUpon>UserControlRoute.cs</DependentUpon>
    </Compile>
    <Compile Include="UserControls\UserControlCompass.cs">
      <SubType>UserControl</SubType>
    </Compile>
    <Compile Include="UserControls\UserControlCompass.Designer.cs">
      <DependentUpon>UserControlCompass.cs</DependentUpon>
    </Compile>
    <Compile Include="UserControls\UserControlShoppingList.cs">
      <SubType>UserControl</SubType>
    </Compile>
    <Compile Include="UserControls\UserControlShoppingList.Designer.cs">
      <DependentUpon>UserControlShoppingList.cs</DependentUpon>
    </Compile>
    <Compile Include="UserControls\UserControlSysInfo.cs">
      <SubType>UserControl</SubType>
    </Compile>
    <Compile Include="UserControls\UserControlSysInfo.Designer.cs">
      <DependentUpon>UserControlSysInfo.cs</DependentUpon>
    </Compile>
    <Compile Include="UserControls\UserControlMarketData.cs">
      <SubType>UserControl</SubType>
    </Compile>
    <Compile Include="UserControls\UserControlMarketData.Designer.cs">
      <DependentUpon>UserControlMarketData.cs</DependentUpon>
    </Compile>
    <Compile Include="UserControls\UserControlMissions.cs">
      <SubType>UserControl</SubType>
    </Compile>
    <Compile Include="UserControls\UserControlMissions.Designer.cs">
      <DependentUpon>UserControlMissions.cs</DependentUpon>
    </Compile>
    <Compile Include="UserControls\UserControlEngineering.cs">
      <SubType>UserControl</SubType>
    </Compile>
    <Compile Include="UserControls\UserControlEngineering.Designer.cs">
      <DependentUpon>UserControlEngineering.cs</DependentUpon>
    </Compile>
    <Compile Include="UserControls\UserControlSynthesis.cs">
      <SubType>UserControl</SubType>
    </Compile>
    <Compile Include="UserControls\UserControlSynthesis.Designer.cs">
      <DependentUpon>UserControlSynthesis.cs</DependentUpon>
    </Compile>
    <Compile Include="UserControls\UserControlModules.cs">
      <SubType>UserControl</SubType>
    </Compile>
    <Compile Include="UserControls\UserControlModules.Designer.cs">
      <DependentUpon>UserControlModules.cs</DependentUpon>
    </Compile>
    <Compile Include="UserControls\UserControlNotePanel.cs">
      <SubType>UserControl</SubType>
    </Compile>
    <Compile Include="UserControls\UserControlNotePanel.Designer.cs">
      <DependentUpon>UserControlNotePanel.cs</DependentUpon>
    </Compile>
    <Compile Include="UserControls\UserControlRouteTracker.cs">
      <SubType>UserControl</SubType>
    </Compile>
    <Compile Include="UserControls\UserControlRouteTracker.Designer.cs">
      <DependentUpon>UserControlRouteTracker.cs</DependentUpon>
    </Compile>
    <Compile Include="UserControls\UserControlScan.cs">
      <SubType>UserControl</SubType>
    </Compile>
    <Compile Include="UserControls\UserControlScan.Designer.cs">
      <DependentUpon>UserControlScan.cs</DependentUpon>
    </Compile>
    <Compile Include="UserControls\UserControlSpanel.cs">
      <SubType>UserControl</SubType>
    </Compile>
    <Compile Include="UserControls\UserControlSpanel.Designer.cs">
      <DependentUpon>UserControlSpanel.cs</DependentUpon>
    </Compile>
    <Compile Include="UserControls\UserControlStats.cs">
      <SubType>UserControl</SubType>
    </Compile>
    <Compile Include="UserControls\UserControlStats.Designer.cs">
      <DependentUpon>UserControlStats.cs</DependentUpon>
    </Compile>
    <Compile Include="UserControls\UserControlScreenshot.cs">
      <SubType>UserControl</SubType>
    </Compile>
    <Compile Include="UserControls\UserControlScreenshot.Designer.cs">
      <DependentUpon>UserControlScreenshot.cs</DependentUpon>
    </Compile>
    <Compile Include="UserControls\UserControlCommonBase.cs">
      <SubType>UserControl</SubType>
    </Compile>
    <Compile Include="UserControls\UserControlJournalGrid.cs">
      <SubType>UserControl</SubType>
    </Compile>
    <Compile Include="UserControls\UserControlJournalGrid.Designer.cs">
      <DependentUpon>UserControlJournalGrid.cs</DependentUpon>
    </Compile>
    <Compile Include="UserControls\UserControlLog.cs">
      <SubType>UserControl</SubType>
    </Compile>
    <Compile Include="UserControls\UserControlLog.Designer.cs">
      <DependentUpon>UserControlLog.cs</DependentUpon>
    </Compile>
    <Compile Include="UserControls\UserControlLedger.cs">
      <SubType>UserControl</SubType>
    </Compile>
    <Compile Include="UserControls\UserControlLedger.Designer.cs">
      <DependentUpon>UserControlLedger.cs</DependentUpon>
    </Compile>
    <Compile Include="UserControls\UserControlMaterialCommodities.cs">
      <SubType>UserControl</SubType>
    </Compile>
    <Compile Include="UserControls\UserControlMaterialCommodities.Designer.cs">
      <DependentUpon>UserControlMaterialCommodities.cs</DependentUpon>
    </Compile>
    <Compile Include="UserControls\UserControlStarDistance.cs">
      <SubType>UserControl</SubType>
    </Compile>
    <Compile Include="UserControls\UserControlStarDistance.Designer.cs">
      <DependentUpon>UserControlStarDistance.cs</DependentUpon>
    </Compile>
    <Compile Include="UserControls\UserControlStatsTime.cs">
      <SubType>UserControl</SubType>
    </Compile>
    <Compile Include="UserControls\UserControlStatsTime.Designer.cs">
      <DependentUpon>UserControlStatsTime.cs</DependentUpon>
    </Compile>
    <Compile Include="UserControls\UserControlStarList.cs">
      <SubType>UserControl</SubType>
    </Compile>
    <Compile Include="UserControls\UserControlStarList.Designer.cs">
      <DependentUpon>UserControlStarList.cs</DependentUpon>
    </Compile>
    <Compile Include="UserControls\UserControlTravelGrid.cs">
      <SubType>UserControl</SubType>
    </Compile>
    <Compile Include="UserControls\UserControlTravelGrid.Designer.cs">
      <DependentUpon>UserControlTravelGrid.cs</DependentUpon>
    </Compile>
    <Compile Include="UserControls\UserControlTrilateration.cs">
      <SubType>UserControl</SubType>
    </Compile>
    <Compile Include="UserControls\UserControlTrilateration.designer.cs">
      <DependentUpon>UserControlTrilateration.cs</DependentUpon>
    </Compile>
    <Compile Include="UserControls\UserControlTrippanel.cs">
      <SubType>UserControl</SubType>
    </Compile>
    <Compile Include="UserControls\UserControlTrippanel.Designer.cs">
      <DependentUpon>UserControlTrippanel.cs</DependentUpon>
    </Compile>
    <EmbeddedResource Include="Forms\CommanderForm.resx">
      <DependentUpon>CommanderForm.cs</DependentUpon>
    </EmbeddedResource>
    <EmbeddedResource Include="Forms\AddOnManagerForm.resx">
      <DependentUpon>AddOnManagerForm.cs</DependentUpon>
    </EmbeddedResource>
    <EmbeddedResource Include="Forms\ExportForm.resx">
      <DependentUpon>ExportForm.cs</DependentUpon>
    </EmbeddedResource>
    <EmbeddedResource Include="Forms\ImportSphere.resx">
      <DependentUpon>ImportSphere.cs</DependentUpon>
    </EmbeddedResource>
    <EmbeddedResource Include="Forms\SafeModeForm.resx">
      <DependentUpon>SafeModeForm.cs</DependentUpon>
    </EmbeddedResource>
    <EmbeddedResource Include="Forms\SetNoteForm.resx">
      <DependentUpon>SetNoteForm.cs</DependentUpon>
    </EmbeddedResource>
    <EmbeddedResource Include="Forms\ShipDetails.resx">
      <DependentUpon>ShipDetails.cs</DependentUpon>
    </EmbeddedResource>
    <EmbeddedResource Include="Forms\UserControlForm.resx">
      <DependentUpon>UserControlForm.cs</DependentUpon>
    </EmbeddedResource>
    <EmbeddedResource Include="ScreenShots\ScreenShotConfigureForm.resx">
      <DependentUpon>ScreenShotConfigureForm.cs</DependentUpon>
    </EmbeddedResource>
    <EmbeddedResource Include="UserControls\UserControlContainerGrid.resx">
      <DependentUpon>UserControlContainerGrid.cs</DependentUpon>
    </EmbeddedResource>
    <EmbeddedResource Include="UserControls\UserControlContainerResizable.resx">
      <DependentUpon>UserControlContainerResizable.cs</DependentUpon>
    </EmbeddedResource>
    <EmbeddedResource Include="UserControls\UserControlScanGrid.resx">
      <DependentUpon>UserControlScanGrid.cs</DependentUpon>
    </EmbeddedResource>
    <EmbeddedResource Include="UserControls\UserControlEstimatedValues.resx">
      <DependentUpon>UserControlEstimatedValues.cs</DependentUpon>
    </EmbeddedResource>
    <EmbeddedResource Include="UserControls\UserControlExpedition.resx">
      <DependentUpon>UserControlExpedition.cs</DependentUpon>
    </EmbeddedResource>
    <EmbeddedResource Include="UserControls\UserControlExploration.resx">
      <DependentUpon>UserControlExploration.cs</DependentUpon>
    </EmbeddedResource>
    <EmbeddedResource Include="UserControls\UserControlEDSM.resx">
      <DependentUpon>UserControlEDSM.cs</DependentUpon>
    </EmbeddedResource>
    <EmbeddedResource Include="UserControls\UserControlJournalGrid.resx">
      <DependentUpon>UserControlJournalGrid.cs</DependentUpon>
    </EmbeddedResource>
    <EmbeddedResource Include="UserControls\UserControlRoute.resx">
      <DependentUpon>UserControlRoute.cs</DependentUpon>
    </EmbeddedResource>
    <EmbeddedResource Include="UserControls\UserControlCompass.resx">
      <DependentUpon>UserControlCompass.cs</DependentUpon>
    </EmbeddedResource>
    <EmbeddedResource Include="UserControls\UserControlShoppingList.resx">
      <DependentUpon>UserControlShoppingList.cs</DependentUpon>
    </EmbeddedResource>
    <EmbeddedResource Include="UserControls\UserControlSysInfo.resx">
      <DependentUpon>UserControlSysInfo.cs</DependentUpon>
    </EmbeddedResource>
    <EmbeddedResource Include="UserControls\UserControlMarketData.resx">
      <DependentUpon>UserControlMarketData.cs</DependentUpon>
    </EmbeddedResource>
    <EmbeddedResource Include="UserControls\UserControlMissions.resx">
      <DependentUpon>UserControlMissions.cs</DependentUpon>
    </EmbeddedResource>
    <EmbeddedResource Include="UserControls\UserControlEngineering.resx">
      <DependentUpon>UserControlEngineering.cs</DependentUpon>
    </EmbeddedResource>
    <EmbeddedResource Include="UserControls\UserControlSynthesis.resx">
      <DependentUpon>UserControlSynthesis.cs</DependentUpon>
    </EmbeddedResource>
    <EmbeddedResource Include="UserControls\UserControlModules.resx">
      <DependentUpon>UserControlModules.cs</DependentUpon>
    </EmbeddedResource>
    <EmbeddedResource Include="UserControls\UserControlLog.resx">
      <DependentUpon>UserControlLog.cs</DependentUpon>
    </EmbeddedResource>
    <EmbeddedResource Include="UserControls\UserControlLedger.resx">
      <DependentUpon>UserControlLedger.cs</DependentUpon>
    </EmbeddedResource>
    <EmbeddedResource Include="UserControls\UserControlMaterialCommodities.resx">
      <DependentUpon>UserControlMaterialCommodities.cs</DependentUpon>
    </EmbeddedResource>
    <EmbeddedResource Include="UserControls\UserControlNotePanel.resx">
      <DependentUpon>UserControlNotePanel.cs</DependentUpon>
    </EmbeddedResource>
    <EmbeddedResource Include="UserControls\UserControlRouteTracker.resx">
      <DependentUpon>UserControlRouteTracker.cs</DependentUpon>
    </EmbeddedResource>
    <EmbeddedResource Include="UserControls\UserControlScan.resx">
      <DependentUpon>UserControlScan.cs</DependentUpon>
    </EmbeddedResource>
    <EmbeddedResource Include="UserControls\UserControlScreenshot.resx">
      <DependentUpon>UserControlScreenshot.cs</DependentUpon>
    </EmbeddedResource>
    <EmbeddedResource Include="UserControls\UserControlSpanel.resx">
      <DependentUpon>UserControlSpanel.cs</DependentUpon>
    </EmbeddedResource>
    <EmbeddedResource Include="UserControls\UserControlStarDistance.resx">
      <DependentUpon>UserControlStarDistance.cs</DependentUpon>
    </EmbeddedResource>
    <EmbeddedResource Include="UserControls\UserControlStats.resx">
      <DependentUpon>UserControlStats.cs</DependentUpon>
    </EmbeddedResource>
    <EmbeddedResource Include="UserControls\UserControlStatsTime.resx">
      <DependentUpon>UserControlStatsTime.cs</DependentUpon>
    </EmbeddedResource>
    <EmbeddedResource Include="UserControls\UserControlStarList.resx">
      <DependentUpon>UserControlStarList.cs</DependentUpon>
    </EmbeddedResource>
    <EmbeddedResource Include="UserControls\UserControlTravelGrid.resx">
      <DependentUpon>UserControlTravelGrid.cs</DependentUpon>
    </EmbeddedResource>
    <EmbeddedResource Include="UserControls\UserControlTrilateration.resx">
      <DependentUpon>UserControlTrilateration.cs</DependentUpon>
    </EmbeddedResource>
    <EmbeddedResource Include="UserControls\UserControlTrippanel.resx">
      <DependentUpon>UserControlTrippanel.cs</DependentUpon>
    </EmbeddedResource>
    <None Include="App.Portable.config">
      <SubType>Designer</SubType>
    </None>
    <None Include="OpenTK.dll.config" />
    <None Include="Resources\3dmaphelp.txt" />
    <None Include="Resources\ImportHelp.txt" />
    <None Include="Resources\edlogo_3mo_icon.ico" />
    <None Include="Resources\GNE.ico" />
<<<<<<< HEAD
    <None Include="Resources\Logo.png" />
=======
    <None Include="Resources\Ring Only 512.png" />
    <None Include="Resources\selectedmarker.png" />
    <None Include="Resources\SizeSelectorsSmall.png" />
    <None Include="Resources\SizeSelectorsMedium.png" />
    <None Include="Resources\SizeSelectorsTiny.png" />
    <None Include="Resources\stopflag.png" />
    <None Include="Resources\startflag.png" />
    <None Include="Resources\floppy.png" />
    <None Include="Resources\bookmarktarget.png" />
    <None Include="Resources\bookmarkgreen.png" />
    <None Include="Resources\bookmarkyellow.png" />
    <None Include="Resources\bookmarkbrightred.png" />
    <None Include="Resources\pauseblue.png" />
    <None Include="Resources\PlayNormal.png" />
    <None Include="Resources\PauseNormalRed.png" />
    <None Include="Resources\RecordPressed.png" />
    <None Include="Resources\VideoRecorder.png" />
    <None Include="Resources\StopNormalRed.png" />
    <None Include="Resources\StopNormalBlue.png" />
    <None Include="Resources\popout1.png" />
    <None Include="Resources\Log.png" />
    <None Include="Resources\eddiscovery_logo.png" />
    <None Include="Resources\toolStripButtonNew.Image.png" />
    <None Include="Resources\toolStripButtonSubmitDistances.Image.png" />
    <None Include="Resources\toolStripButtonRemoveAll.Image.png" />
    <None Include="Resources\YellowDot.png" />
    <None Include="Resources\SizeSelectorsLarge.png" />
    <None Include="Resources\OrangeDot.png" />
    <None Include="Resources\ImageTravel.png" />
    <None Include="Resources\ImageStarDiscWhite.png" />
    <None Include="Resources\ImageStarDisc.png" />
    <None Include="Resources\Travelicon.png" />
    <None Include="Resources\excel.png" />
    <None Include="Resources\materiamoreindicator.png" />
    <None Include="Resources\RingGap512.png" />
    <None Include="Resources\materialmarkerorangefilled.png" />
    <None Include="Resources\planet landing.png" />
    <None Include="Resources\toolStripButtonRemoveUnused.Image.png" />
    <None Include="Resources\toolStripButtonMap.Image.png" />
    <None Include="Resources\Homeicon.png" />
    <None Include="Resources\Barycentre.png" />
    <None Include="Resources\Belt.png" />
    <None Include="Resources\coriolis.png" />
    <None Include="Resources\eye.png" />
    <None Include="Resources\stats.png" />
    <None Include="Resources\star.png" />
    <None Include="Resources\refresh_blue18.png" />
    <None Include="Resources\galaxy_gray.png" />
    <None Include="Resources\ledger.png" />
    <None Include="Resources\journal.png" />
    <None Include="Resources\travelgrid.png" />
    <None Include="Resources\edsmown.png" />
    <None Include="Resources\materialrare.png" />
    <None Include="Resources\Moon24.png" />
    <None Include="Resources\save.png" />
    <None Include="Resources\speaker.png" />
    <None Include="Resources\manageaddons.png" />
    <None Include="Resources\starsystem.png" />
    <None Include="Resources\grid.png" />
    <None Include="Resources\spanel.png" />
    <None Include="Resources\routetracker.png" />
    <None Include="Resources\trippanel.png" />
    <None Include="Resources\notes.png" />
    <None Include="Resources\dustbinshorter.png" />
    <None Include="Resources\tilegrid.png" />
    <None Include="Resources\starlist.png" />
    <None Include="Resources\edsm24.png" />
    <None Include="Resources\shoppinglist.bmp" />
    <None Include="Resources\panels.png" />
    <None Include="Resources\shoppinglist.png" />
    <None Include="Resources\edsm16.png" />
    <None Include="Resources\Volcano.bmp" />
    <None Include="Resources\Terraformable.png" />
    <None Include="Resources\route.png" />
    <None Include="Resources\expedition.png" />
    <None Include="Resources\triangulation.png" />
    <None Include="Resources\settings.png" />
    <None Include="Resources\warning.png" />
    <None Include="Resources\ego.png" />
    <None Include="Resources\EDDB.png" />
    <None Include="Resources\EDDN.png" />
    <None Include="Resources\scangrid.png" />
    <None Include="Resources\compass.png" />
    <None Include="Resources\volcano.png" />
    <None Include="Resources\money.png" />
    <None Include="Resources\terraform.png" />
>>>>>>> 01843d2a
    <Content Include="x86\Microsoft.VC100.CRT\msvcp100.dll" />
    <Content Include="x86\Microsoft.VC100.CRT\msvcr100.dll" />
    <EmbeddedResource Include="2DMap\Form2DMap.resx">
      <DependentUpon>Form2DMap.cs</DependentUpon>
    </EmbeddedResource>
    <EmbeddedResource Include="2DMap\ImageViewer.resx">
      <DependentUpon>ImageViewer.cs</DependentUpon>
    </EmbeddedResource>
    <EmbeddedResource Include="EDDiscoveryForm.resx">
      <DependentUpon>EDDiscoveryForm.cs</DependentUpon>
    </EmbeddedResource>
    <EmbeddedResource Include="3DMap\FormMap.resx">
      <DependentUpon>FormMap.cs</DependentUpon>
    </EmbeddedResource>
    <EmbeddedResource Include="Forms\AboutForm.resx">
      <DependentUpon>AboutForm.cs</DependentUpon>
    </EmbeddedResource>
    <EmbeddedResource Include="Forms\AssignTravelLogSystemForm.resx">
      <DependentUpon>AssignTravelLogSystemForm.cs</DependentUpon>
    </EmbeddedResource>
    <EmbeddedResource Include="Forms\BookmarkForm.resx">
      <DependentUpon>BookmarkForm.cs</DependentUpon>
    </EmbeddedResource>
    <EmbeddedResource Include="Forms\NewReleaseForm.resx">
      <DependentUpon>NewReleaseForm.cs</DependentUpon>
    </EmbeddedResource>
    <EmbeddedResource Include="Forms\SplashForm.resx">
      <DependentUpon>SplashForm.cs</DependentUpon>
    </EmbeddedResource>
    <EmbeddedResource Include="Forms\TimedMessage.resx">
      <DependentUpon>TimedMessage.cs</DependentUpon>
    </EmbeddedResource>
    <EmbeddedResource Include="Forms\RecordStep.resx">
      <DependentUpon>RecordStep.cs</DependentUpon>
    </EmbeddedResource>
    <EmbeddedResource Include="Forms\MoveToCommander.resx">
      <DependentUpon>MoveToCommander.cs</DependentUpon>
    </EmbeddedResource>
    <EmbeddedResource Include="Properties\Resources.resx">
      <Generator>ResXFileCodeGenerator</Generator>
      <SubType>Designer</SubType>
      <LastGenOutput>Resources.Designer.cs</LastGenOutput>
    </EmbeddedResource>
    <EmbeddedResource Include="UserControls\UserControlSettings.resx">
      <DependentUpon>UserControlSettings.cs</DependentUpon>
    </EmbeddedResource>
    <EmbeddedResource Include="UserControls\UserControlHistory.resx">
      <DependentUpon>UserControlHistory.cs</DependentUpon>
      <SubType>Designer</SubType>
    </EmbeddedResource>
    <None Include="EDDiscovery_TemporaryKey.pfx" />
    <None Include="packages.config">
      <SubType>Designer</SubType>
    </None>
    <None Include="Properties\Settings.settings">
      <Generator>SettingsSingleFileGenerator</Generator>
      <LastGenOutput>Settings.Designer.cs</LastGenOutput>
    </None>
    <Compile Include="Properties\Settings.Designer.cs">
      <AutoGen>True</AutoGen>
      <DependentUpon>Settings.settings</DependentUpon>
      <DesignTimeSharedInput>True</DesignTimeSharedInput>
    </Compile>
  </ItemGroup>
  <ItemGroup>
    <None Include="..\EDDIcons\Controls\Fakes\Controls.resx">
      <Link>Icons\Controls.resx</Link>
      <Generator>PublicResXFileCodeGenerator</Generator>
      <LastGenOutput>Controls.Designer.cs</LastGenOutput>
      <CustomToolNamespace>EDDiscovery.Icons</CustomToolNamespace>
    </None>
    <None Include="..\EDDIcons\Controls\Fakes\Controls.Designer.cs">
      <AutoGen>True</AutoGen>
      <DesignTime>True</DesignTime>
      <DependentUpon>Controls.resx</DependentUpon>
      <Link>Icons\Controls.Designer.cs</Link>
    </None>
  </ItemGroup>
  <ItemGroup>
    <None Include="App.config">
      <SubType>Designer</SubType>
    </None>
  </ItemGroup>
  <ItemGroup>
    <BootstrapperPackage Include=".NETFramework,Version=v4.0">
      <Visible>False</Visible>
      <ProductName>Microsoft .NET Framework 4 %28x86 and x64%29</ProductName>
      <Install>true</Install>
    </BootstrapperPackage>
    <BootstrapperPackage Include="Microsoft.Net.Client.3.5">
      <Visible>False</Visible>
      <ProductName>.NET Framework 3.5 SP1 Client Profile</ProductName>
      <Install>false</Install>
    </BootstrapperPackage>
    <BootstrapperPackage Include="Microsoft.Net.Framework.3.5.SP1">
      <Visible>False</Visible>
      <ProductName>.NET Framework 3.5 SP1</ProductName>
      <Install>false</Install>
    </BootstrapperPackage>
    <BootstrapperPackage Include="Microsoft.Windows.Installer.4.5">
      <Visible>False</Visible>
      <ProductName>Windows Installer 4.5</ProductName>
      <Install>true</Install>
    </BootstrapperPackage>
  </ItemGroup>
  <ItemGroup>
    <ProjectReference Include="..\ActionLanguage\ActionLanguage.csproj">
      <Project>{17f82244-9fa8-4b04-85f0-9b1d0654cd26}</Project>
      <Name>ActionLanguage</Name>
    </ProjectReference>
    <ProjectReference Include="..\Audio\Audio.csproj">
      <Project>{59f99a05-ce16-4fb8-be99-f1a24f019cb8}</Project>
      <Name>Audio</Name>
    </ProjectReference>
    <ProjectReference Include="..\BaseUtils\BaseUtils.csproj">
      <Project>{c657c881-f3e1-45ba-aca5-966348010414}</Project>
      <Name>BaseUtils</Name>
    </ProjectReference>
    <ProjectReference Include="..\Conditions\Conditions.csproj">
      <Project>{f76451e6-926d-4e03-b721-99fcd1ec4eed}</Project>
      <Name>Conditions</Name>
    </ProjectReference>
    <ProjectReference Include="..\DirectInput\DirectInput.csproj">
      <Project>{390b1547-a455-45e3-974f-e1f9b1613ad5}</Project>
      <Name>DirectInput</Name>
    </ProjectReference>
    <ProjectReference Include="..\EDDIcons\EDDIcons.csproj">
      <Project>{646f71be-f102-444e-9254-818e5a320ab8}</Project>
      <Name>EDDIcons</Name>
    </ProjectReference>
    <ProjectReference Include="..\EliteDangerous\EliteDangerous.csproj">
      <Project>{019917a4-7342-4f67-8aaf-9e20c016a935}</Project>
      <Name>EliteDangerous</Name>
    </ProjectReference>
    <ProjectReference Include="..\ExtendedControls\ExtendedControls.csproj">
      <Project>{2049403f-f4c7-45e6-b777-6390c78e4d2b}</Project>
      <Name>ExtendedControls</Name>
    </ProjectReference>
  </ItemGroup>
  <UsingTask TaskName="Zip" TaskFactory="CodeTaskFactory" AssemblyFile="$(MSBuildToolsPath)\Microsoft.Build.Tasks.v4.0.dll">
    <ParameterGroup>
      <OutputFilename ParameterType="System.String" Required="true" />
      <Files ParameterType="Microsoft.Build.Framework.ITaskItem[]" Required="true" />
    </ParameterGroup>
    <Task>
      <Reference Include="System.IO.Compression" />
      <Using Namespace="System.IO.Compression" />
      <Code Type="Fragment" Language="cs"><![CDATA[
        try
        {
          using (Stream zipStream = new FileStream(Path.GetFullPath(OutputFilename), FileMode.Create, FileAccess.Write))
          using (ZipArchive archive = new ZipArchive(zipStream, ZipArchiveMode.Create))
          {
              foreach (ITaskItem fileItem in Files)
              {
                  string filename = fileItem.ItemSpec;
                  string name = fileItem.GetMetadata("Name");
                  if (String.IsNullOrEmpty(name)) name = Path.GetFileName(filename);
                  using (Stream fileStream = new FileStream(filename, FileMode.Open, FileAccess.Read))
                      using (Stream fileStreamInZip = archive.CreateEntry(name).Open())
                          fileStream.CopyTo(fileStreamInZip);
              }
          }
          return true;
        }
        catch (Exception ex)
        {
          Log.LogErrorFromException(ex);
          return false;
        }
      ]]></Code>
    </Task>
  </UsingTask>
  <Import Project="$(MSBuildToolsPath)\Microsoft.CSharp.targets" />
  <PropertyGroup>
    <PostBuildEvent>
    </PostBuildEvent>
  </PropertyGroup>
  <!-- To modify your build process, add your task inside one of the targets below and uncomment it.
       Other similar extension points exist, see Microsoft.Common.targets.
  <Target Name="BeforeBuild">
  </Target>
  -->
  <Target Name="AfterBuild" Outputs="$(OutDir)EDDiscovery.Portable.zip" Condition=" '$(OS)' != 'Unix' ">
    <ItemGroup>
      <ZipFiles Include="$(TargetPath)" />
      <ZipFiles Include="$(OutDir)*.dll" />
      <ZipFiles Include="$(OutDir)*.pdb" />
      <ZipFiles Include="$(ProjectDir)App.Portable.config">
        <Name>EDDiscovery.exe.config</Name>
      </ZipFiles>
      <Zipfiles Include="$(OutDir)x64\SQLite.Interop.dll">
        <Name>x64\SQLite.Interop.dll</Name>
      </Zipfiles>
      <Zipfiles Include="$(OutDir)x86\SQLite.Interop.dll">
        <Name>x86\SQLite.Interop.dll</Name>
      </Zipfiles>
    </ItemGroup>
    <Message Text="'@(ZipFiles)' -&gt; '$(OutDir)EDDiscovery.Portable.zip'" />
    <Zip OutputFileName="$(OutDir)EDDiscovery.Portable.zip" Files="@(ZipFiles)" />
    <Error Condition="!Exists('$(OutDir)EDDiscovery.Portable.zip')" Text="Unknown error in BuildPortableZip." />
  </Target>
  <Target Name="CleanZipFile" AfterTargets="Clean">
    <Delete Files="$(OutDir)EDDiscovery.Portable.zip" />
  </Target>
  <Target Name="EnsureNuGetPackageBuildImports" BeforeTargets="PrepareForBuild">
    <PropertyGroup>
      <ErrorText>This project references NuGet package(s) that are missing on this computer. Use NuGet Package Restore to download them.  For more information, see http://go.microsoft.com/fwlink/?LinkID=322105. The missing file is {0}.</ErrorText>
    </PropertyGroup>
  </Target>
</Project><|MERGE_RESOLUTION|>--- conflicted
+++ resolved
@@ -681,96 +681,7 @@
     <None Include="Resources\ImportHelp.txt" />
     <None Include="Resources\edlogo_3mo_icon.ico" />
     <None Include="Resources\GNE.ico" />
-<<<<<<< HEAD
     <None Include="Resources\Logo.png" />
-=======
-    <None Include="Resources\Ring Only 512.png" />
-    <None Include="Resources\selectedmarker.png" />
-    <None Include="Resources\SizeSelectorsSmall.png" />
-    <None Include="Resources\SizeSelectorsMedium.png" />
-    <None Include="Resources\SizeSelectorsTiny.png" />
-    <None Include="Resources\stopflag.png" />
-    <None Include="Resources\startflag.png" />
-    <None Include="Resources\floppy.png" />
-    <None Include="Resources\bookmarktarget.png" />
-    <None Include="Resources\bookmarkgreen.png" />
-    <None Include="Resources\bookmarkyellow.png" />
-    <None Include="Resources\bookmarkbrightred.png" />
-    <None Include="Resources\pauseblue.png" />
-    <None Include="Resources\PlayNormal.png" />
-    <None Include="Resources\PauseNormalRed.png" />
-    <None Include="Resources\RecordPressed.png" />
-    <None Include="Resources\VideoRecorder.png" />
-    <None Include="Resources\StopNormalRed.png" />
-    <None Include="Resources\StopNormalBlue.png" />
-    <None Include="Resources\popout1.png" />
-    <None Include="Resources\Log.png" />
-    <None Include="Resources\eddiscovery_logo.png" />
-    <None Include="Resources\toolStripButtonNew.Image.png" />
-    <None Include="Resources\toolStripButtonSubmitDistances.Image.png" />
-    <None Include="Resources\toolStripButtonRemoveAll.Image.png" />
-    <None Include="Resources\YellowDot.png" />
-    <None Include="Resources\SizeSelectorsLarge.png" />
-    <None Include="Resources\OrangeDot.png" />
-    <None Include="Resources\ImageTravel.png" />
-    <None Include="Resources\ImageStarDiscWhite.png" />
-    <None Include="Resources\ImageStarDisc.png" />
-    <None Include="Resources\Travelicon.png" />
-    <None Include="Resources\excel.png" />
-    <None Include="Resources\materiamoreindicator.png" />
-    <None Include="Resources\RingGap512.png" />
-    <None Include="Resources\materialmarkerorangefilled.png" />
-    <None Include="Resources\planet landing.png" />
-    <None Include="Resources\toolStripButtonRemoveUnused.Image.png" />
-    <None Include="Resources\toolStripButtonMap.Image.png" />
-    <None Include="Resources\Homeicon.png" />
-    <None Include="Resources\Barycentre.png" />
-    <None Include="Resources\Belt.png" />
-    <None Include="Resources\coriolis.png" />
-    <None Include="Resources\eye.png" />
-    <None Include="Resources\stats.png" />
-    <None Include="Resources\star.png" />
-    <None Include="Resources\refresh_blue18.png" />
-    <None Include="Resources\galaxy_gray.png" />
-    <None Include="Resources\ledger.png" />
-    <None Include="Resources\journal.png" />
-    <None Include="Resources\travelgrid.png" />
-    <None Include="Resources\edsmown.png" />
-    <None Include="Resources\materialrare.png" />
-    <None Include="Resources\Moon24.png" />
-    <None Include="Resources\save.png" />
-    <None Include="Resources\speaker.png" />
-    <None Include="Resources\manageaddons.png" />
-    <None Include="Resources\starsystem.png" />
-    <None Include="Resources\grid.png" />
-    <None Include="Resources\spanel.png" />
-    <None Include="Resources\routetracker.png" />
-    <None Include="Resources\trippanel.png" />
-    <None Include="Resources\notes.png" />
-    <None Include="Resources\dustbinshorter.png" />
-    <None Include="Resources\tilegrid.png" />
-    <None Include="Resources\starlist.png" />
-    <None Include="Resources\edsm24.png" />
-    <None Include="Resources\shoppinglist.bmp" />
-    <None Include="Resources\panels.png" />
-    <None Include="Resources\shoppinglist.png" />
-    <None Include="Resources\edsm16.png" />
-    <None Include="Resources\Volcano.bmp" />
-    <None Include="Resources\Terraformable.png" />
-    <None Include="Resources\route.png" />
-    <None Include="Resources\expedition.png" />
-    <None Include="Resources\triangulation.png" />
-    <None Include="Resources\settings.png" />
-    <None Include="Resources\warning.png" />
-    <None Include="Resources\ego.png" />
-    <None Include="Resources\EDDB.png" />
-    <None Include="Resources\EDDN.png" />
-    <None Include="Resources\scangrid.png" />
-    <None Include="Resources\compass.png" />
-    <None Include="Resources\volcano.png" />
-    <None Include="Resources\money.png" />
-    <None Include="Resources\terraform.png" />
->>>>>>> 01843d2a
     <Content Include="x86\Microsoft.VC100.CRT\msvcp100.dll" />
     <Content Include="x86\Microsoft.VC100.CRT\msvcr100.dll" />
     <EmbeddedResource Include="2DMap\Form2DMap.resx">
