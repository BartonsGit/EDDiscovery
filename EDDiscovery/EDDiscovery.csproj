﻿<?xml version="1.0" encoding="utf-8"?>
<Project ToolsVersion="12.0" DefaultTargets="Build" xmlns="http://schemas.microsoft.com/developer/msbuild/2003">
  <Import Project="$(MSBuildExtensionsPath)\$(MSBuildToolsVersion)\Microsoft.Common.props" Condition="Exists('$(MSBuildExtensionsPath)\$(MSBuildToolsVersion)\Microsoft.Common.props')" />
  <PropertyGroup>
    <Configuration Condition=" '$(Configuration)' == '' ">Debug</Configuration>
    <Platform Condition=" '$(Platform)' == '' ">AnyCPU</Platform>
    <ProjectGuid>{6EE10D92-E3E4-44D9-8E6B-851801B0B510}</ProjectGuid>
    <OutputType>WinExe</OutputType>
    <AppDesignerFolder>Properties</AppDesignerFolder>
    <RootNamespace>EDDiscovery</RootNamespace>
    <AssemblyName>EDDiscovery</AssemblyName>
    <TargetFrameworkVersion>v4.6</TargetFrameworkVersion>
    <FileAlignment>512</FileAlignment>
    <TargetFrameworkProfile />
    <IsWebBootstrapper>true</IsWebBootstrapper>
    <NuGetPackageImportStamp>
    </NuGetPackageImportStamp>
    <PublishUrl>ftp://robert.astronet.se/homepage/Elite/EDDiscovery2/</PublishUrl>
    <Install>true</Install>
    <InstallFrom>Web</InstallFrom>
    <UpdateEnabled>true</UpdateEnabled>
    <UpdateMode>Foreground</UpdateMode>
    <UpdateInterval>7</UpdateInterval>
    <UpdateIntervalUnits>Days</UpdateIntervalUnits>
    <UpdatePeriodically>false</UpdatePeriodically>
    <UpdateRequired>false</UpdateRequired>
    <MapFileExtensions>true</MapFileExtensions>
    <InstallUrl>http://robert.astronet.se/Elite/EDDiscovery2/</InstallUrl>
    <CreateWebPageOnPublish>true</CreateWebPageOnPublish>
    <WebPage>publish.htm</WebPage>
    <ApplicationRevision>0</ApplicationRevision>
    <ApplicationVersion>2.7.6.0</ApplicationVersion>
    <UseApplicationTrust>false</UseApplicationTrust>
    <PublishWizardCompleted>true</PublishWizardCompleted>
    <BootstrapperEnabled>true</BootstrapperEnabled>
  </PropertyGroup>
  <PropertyGroup Condition=" '$(Configuration)|$(Platform)' == 'Debug|AnyCPU' ">
    <PlatformTarget>AnyCPU</PlatformTarget>
    <DebugSymbols>true</DebugSymbols>
    <DebugType>full</DebugType>
    <Optimize>false</Optimize>
    <OutputPath>bin\Debug\</OutputPath>
    <DefineConstants>DEBUG;TRACE</DefineConstants>
    <ErrorReport>prompt</ErrorReport>
    <WarningLevel>0</WarningLevel>
    <RunCodeAnalysis>false</RunCodeAnalysis>
    <UseVSHostingProcess>false</UseVSHostingProcess>
    <Prefer32Bit>false</Prefer32Bit>
  </PropertyGroup>
  <PropertyGroup Condition=" '$(Configuration)|$(Platform)' == 'Release|AnyCPU' ">
    <PlatformTarget>AnyCPU</PlatformTarget>
    <DebugType>pdbonly</DebugType>
    <Optimize>true</Optimize>
    <OutputPath>bin\Release\</OutputPath>
    <DefineConstants>TRACE</DefineConstants>
    <ErrorReport>prompt</ErrorReport>
    <WarningLevel>4</WarningLevel>
    <UseVSHostingProcess>false</UseVSHostingProcess>
    <Prefer32Bit>false</Prefer32Bit>
  </PropertyGroup>
  <PropertyGroup>
    <ManifestCertificateThumbprint>6586052CF2C6A2D8348CC25AA17842FA028AED2F</ManifestCertificateThumbprint>
  </PropertyGroup>
  <PropertyGroup>
    <ManifestKeyFile>EDDiscovery_TemporaryKey.pfx</ManifestKeyFile>
  </PropertyGroup>
  <PropertyGroup>
    <GenerateManifests>true</GenerateManifests>
  </PropertyGroup>
  <PropertyGroup>
    <SignManifests>false</SignManifests>
  </PropertyGroup>
  <PropertyGroup>
    <ApplicationIcon>Resources\edlogo_3mo_icon.ico</ApplicationIcon>
  </PropertyGroup>
  <PropertyGroup>
    <StartupObject>
    </StartupObject>
  </PropertyGroup>
  <PropertyGroup>
    <NoWin32Manifest>true</NoWin32Manifest>
  </PropertyGroup>
  <PropertyGroup Condition="'$(Configuration)|$(Platform)' == 'Debug|x64'">
    <DebugSymbols>true</DebugSymbols>
    <OutputPath>bin\x64\Debug\</OutputPath>
    <DefineConstants>DEBUG;TRACE</DefineConstants>
    <DebugType>full</DebugType>
    <PlatformTarget>x64</PlatformTarget>
    <ErrorReport>prompt</ErrorReport>
    <CodeAnalysisRuleSet>MinimumRecommendedRules.ruleset</CodeAnalysisRuleSet>
    <Prefer32Bit>false</Prefer32Bit>
  </PropertyGroup>
  <PropertyGroup Condition="'$(Configuration)|$(Platform)' == 'Release|x64'">
    <OutputPath>bin\x64\Release\</OutputPath>
    <DefineConstants>TRACE</DefineConstants>
    <Optimize>true</Optimize>
    <DebugType>pdbonly</DebugType>
    <PlatformTarget>x64</PlatformTarget>
    <UseVSHostingProcess>false</UseVSHostingProcess>
    <ErrorReport>prompt</ErrorReport>
    <CodeAnalysisRuleSet>MinimumRecommendedRules.ruleset</CodeAnalysisRuleSet>
    <Prefer32Bit>false</Prefer32Bit>
  </PropertyGroup>
  <PropertyGroup Condition="'$(Configuration)|$(Platform)' == 'Debug|x86'">
    <DebugSymbols>true</DebugSymbols>
    <OutputPath>bin\x86\Debug\</OutputPath>
    <DefineConstants>DEBUG;TRACE</DefineConstants>
    <DebugType>full</DebugType>
    <PlatformTarget>x86</PlatformTarget>
    <ErrorReport>prompt</ErrorReport>
    <CodeAnalysisRuleSet>MinimumRecommendedRules.ruleset</CodeAnalysisRuleSet>
    <Prefer32Bit>false</Prefer32Bit>
  </PropertyGroup>
  <PropertyGroup Condition="'$(Configuration)|$(Platform)' == 'Release|x86'">
    <OutputPath>bin\x86\Release\</OutputPath>
    <DefineConstants>TRACE</DefineConstants>
    <Optimize>true</Optimize>
    <DebugType>pdbonly</DebugType>
    <PlatformTarget>x86</PlatformTarget>
    <UseVSHostingProcess>false</UseVSHostingProcess>
    <ErrorReport>prompt</ErrorReport>
    <CodeAnalysisRuleSet>MinimumRecommendedRules.ruleset</CodeAnalysisRuleSet>
    <Prefer32Bit>false</Prefer32Bit>
  </PropertyGroup>
  <ItemGroup>
    <Reference Include="Newtonsoft.Json, Version=10.0.0.0, Culture=neutral, PublicKeyToken=30ad4fe6b2a6aeed, processorArchitecture=MSIL">
      <HintPath>..\packages\Newtonsoft.Json.10.0.3\lib\net45\Newtonsoft.Json.dll</HintPath>
    </Reference>
    <Reference Include="OpenTK, Version=2.0.0.0, Culture=neutral, PublicKeyToken=bad199fe84eb3df4, processorArchitecture=MSIL">
      <HintPath>..\packages\OpenTK.2.0.0\lib\net20\OpenTK.dll</HintPath>
    </Reference>
    <Reference Include="OpenTK.GLControl, Version=1.1.0.0, Culture=neutral, PublicKeyToken=bad199fe84eb3df4, processorArchitecture=MSIL">
      <HintPath>..\packages\OpenTK.GLControl.1.1.2349.61993\lib\NET40\OpenTK.GLControl.dll</HintPath>
    </Reference>
    <Reference Include="System" />
    <Reference Include="System.configuration" />
    <Reference Include="System.Core" />
    <Reference Include="System.Management" />
    <Reference Include="System.Net.Http" />
    <Reference Include="System.Speech" />
    <Reference Include="System.Web" />
    <Reference Include="System.Web.Extensions" />
    <Reference Include="System.Windows.Forms.DataVisualization" />
    <Reference Include="System.Xml.Linq" />
    <Reference Include="System.Data.DataSetExtensions">
      <Private>False</Private>
    </Reference>
    <Reference Include="Microsoft.CSharp" />
    <Reference Include="System.Data" />
    <Reference Include="System.Deployment" />
    <Reference Include="System.Drawing" />
    <Reference Include="System.Windows.Forms" />
    <Reference Include="System.Xml" />
  </ItemGroup>
  <ItemGroup>
    <Compile Include="2DMap\FGEImage.cs" />
    <Compile Include="2DMap\Form2DMap.cs">
      <SubType>Form</SubType>
    </Compile>
    <Compile Include="2DMap\Form2DMap.Designer.cs">
      <DependentUpon>Form2DMap.cs</DependentUpon>
    </Compile>
    <Compile Include="2DMap\ImageViewer.cs">
      <SubType>Component</SubType>
    </Compile>
    <Compile Include="2DMap\ImageViewer.Designer.cs">
      <DependentUpon>ImageViewer.cs</DependentUpon>
    </Compile>
    <Compile Include="3DMap\CameraDirectionMovement.cs" />
    <Compile Include="3DMap\PositionDirection.cs" />
    <Compile Include="3DMap\MapRecorder.cs" />
    <Compile Include="3DMap\Polygon.cs" />
    <Compile Include="3DMap\Data3DSetClass.cs" />
    <Compile Include="3DMap\DatasetBuilder.cs" />
    <Compile Include="3DMap\MapManager.cs" />
    <Compile Include="3DMap\KeyboardActions.cs" />
    <Compile Include="3DMap\StarGrid.cs" />
    <Compile Include="3DMap\StarNamesList.cs" />
    <Compile Include="3DMap\Zoom.cs" />
    <Compile Include="Actions\ActionEventList.cs" />
    <Compile Include="Actions\ActionsEDDCmds\ActionEliteBindings.cs" />
    <Compile Include="Actions\ActionsEDDCmds\ActionKeyED.cs" />
    <Compile Include="Actions\ActionsEDDCmds\ActionShip.cs" />
    <Compile Include="Actions\ActionController.cs" />
    <Compile Include="Actions\ActionsEDDCmds\ActionEvent.cs" />
    <Compile Include="Actions\ActionsEDDCmds\ActionHistoryTab.cs" />
    <Compile Include="Actions\ActionsEDDCmds\ActionLedger.cs" />
    <Compile Include="Actions\ActionsEDDCmds\ActionMaterialsCommodities.cs" />
    <Compile Include="Actions\ActionsEDDCmds\ActionPerform.cs" />
    <Compile Include="Actions\ActionsEDDCmds\ActionPopout.cs" />
    <Compile Include="Actions\ActionsEDDCmds\ActionProgramwindow.cs" />
    <Compile Include="Actions\ActionsEDDCmds\ActionScanStar.cs" />
    <Compile Include="Actions\ActionsEDDCmds\ActionTimer.cs" />
    <Compile Include="Actions\ActionsEDDCmds\ActionMenuItem.cs" />
    <Compile Include="Actions\ActionVars.cs" />
    <Compile Include="Actions\ConditionFunctionsEDD.cs" />
    <Compile Include="EDDOptions.cs" />
    <Compile Include="Forms\ExportForm.cs">
      <SubType>Form</SubType>
    </Compile>
    <Compile Include="Forms\ExportForm.Designer.cs">
      <DependentUpon>ExportForm.cs</DependentUpon>
    </Compile>
    <Compile Include="Forms\SafeModeForm.cs">
      <SubType>Form</SubType>
    </Compile>
    <Compile Include="Forms\SafeModeForm.Designer.cs">
      <DependentUpon>SafeModeForm.cs</DependentUpon>
    </Compile>
    <Compile Include="GridControl.cs">
      <SubType>UserControl</SubType>
    </Compile>
    <Compile Include="GridControl.Designer.cs">
      <DependentUpon>GridControl.cs</DependentUpon>
    </Compile>
    <Compile Include="ScreenShots\ScreenShotConfigureForm.cs">
      <SubType>Form</SubType>
    </Compile>
    <Compile Include="ScreenShots\ScreenShotConfigureForm.Designer.cs">
      <DependentUpon>ScreenShotConfigureForm.cs</DependentUpon>
    </Compile>
    <Compile Include="ScreenShots\ScreenShotConverter.cs" />
    <Compile Include="ScreenShots\ScreenShotDirectoryWatcher.cs" />
    <Compile Include="ScreenShots\ScreenShotImageConverter.cs" />
    <Compile Include="UserControls\UserControlContainerGrid.cs">
      <SubType>UserControl</SubType>
    </Compile>
    <Compile Include="UserControls\UserControlContainerGrid.Designer.cs">
      <DependentUpon>UserControlContainerGrid.cs</DependentUpon>
    </Compile>
    <Compile Include="Properties\Resources.Designer.cs">
      <AutoGen>True</AutoGen>
      <DesignTime>True</DesignTime>
      <DependentUpon>Resources.resx</DependentUpon>
    </Compile>
    <Compile Include="UserControls\FilterHelpers.cs" />
    <Compile Include="UserControls\TargetClassHelpers.cs" />
    <Compile Include="EDDApplicationContext.cs" />
    <Compile Include="DebugCode.cs" />
    <Compile Include="EDDiscoveryController.cs" />
    <Compile Include="Forms\CommanderForm.cs">
      <SubType>Form</SubType>
    </Compile>
    <Compile Include="Forms\CommanderForm.Designer.cs">
      <DependentUpon>CommanderForm.cs</DependentUpon>
    </Compile>
    <Compile Include="Forms\AddOnManagerForm.cs">
      <SubType>Form</SubType>
    </Compile>
    <Compile Include="Forms\AddOnManagerForm.Designer.cs">
      <DependentUpon>AddOnManagerForm.cs</DependentUpon>
    </Compile>
    <Compile Include="Forms\ImportSphere.cs">
      <SubType>Form</SubType>
    </Compile>
    <Compile Include="Forms\ImportSphere.Designer.cs">
      <DependentUpon>ImportSphere.cs</DependentUpon>
    </Compile>
    <Compile Include="Forms\SetNoteForm.cs">
      <SubType>Form</SubType>
    </Compile>
    <Compile Include="Forms\SetNoteForm.Designer.cs">
      <DependentUpon>SetNoteForm.cs</DependentUpon>
    </Compile>
    <Compile Include="Forms\VersioningManager.cs" />
    <Compile Include="Actions\ActionsFromInputDevices.cs" />
    <Compile Include="PopOutControl.cs" />
    <Compile Include="Forms\ShipDetails.cs">
      <SubType>Form</SubType>
    </Compile>
    <Compile Include="Forms\ShipDetails.Designer.cs">
      <DependentUpon>ShipDetails.cs</DependentUpon>
    </Compile>
    <Compile Include="IDiscoveryController.cs" />
    <Compile Include="Trilateration\DistanceParser.cs" />
    <Compile Include="Forms\FindMaterialsForm.cs">
      <SubType>Form</SubType>
    </Compile>
    <Compile Include="Forms\FindMaterialsForm.Designer.cs">
      <DependentUpon>FindMaterialsForm.cs</DependentUpon>
    </Compile>
    <Compile Include="Forms\AssignTravelLogSystemForm.cs">
      <SubType>Form</SubType>
    </Compile>
    <Compile Include="Forms\AssignTravelLogSystemForm.Designer.cs">
      <DependentUpon>AssignTravelLogSystemForm.cs</DependentUpon>
    </Compile>
    <Compile Include="Forms\BookmarkForm.cs">
      <SubType>Form</SubType>
    </Compile>
    <Compile Include="Forms\BookmarkForm.Designer.cs">
      <DependentUpon>BookmarkForm.cs</DependentUpon>
    </Compile>
    <Compile Include="Forms\NewReleaseForm.cs">
      <SubType>Form</SubType>
    </Compile>
    <Compile Include="Forms\NewReleaseForm.Designer.cs">
      <DependentUpon>NewReleaseForm.cs</DependentUpon>
    </Compile>
    <Compile Include="Forms\SplashForm.cs">
      <SubType>Form</SubType>
    </Compile>
    <Compile Include="Forms\SplashForm.Designer.cs">
      <DependentUpon>SplashForm.cs</DependentUpon>
    </Compile>
    <Compile Include="Forms\TimedMessage.cs">
      <SubType>Form</SubType>
    </Compile>
    <Compile Include="Forms\TimedMessage.Designer.cs">
      <DependentUpon>TimedMessage.cs</DependentUpon>
    </Compile>
    <Compile Include="Forms\RecordStep.cs">
      <SubType>Form</SubType>
    </Compile>
    <Compile Include="Forms\RecordStep.Designer.cs">
      <DependentUpon>RecordStep.cs</DependentUpon>
    </Compile>
    <Compile Include="Forms\UserControlForm.cs">
      <SubType>Form</SubType>
    </Compile>
    <Compile Include="Forms\UserControlForm.Designer.cs">
      <DependentUpon>UserControlForm.cs</DependentUpon>
    </Compile>
    <Compile Include="EDDConfig.cs" />
    <Compile Include="Themeing\Theme.cs" />
    <Compile Include="3DMap\FormMap.cs">
      <SubType>Form</SubType>
    </Compile>
    <Compile Include="3DMap\FormMap.Designer.cs">
      <DependentUpon>FormMap.cs</DependentUpon>
    </Compile>
    <Compile Include="Trilateration\SysWarning.cs">
      <SubType>Form</SubType>
    </Compile>
    <Compile Include="Trilateration\SysWarning.Designer.cs">
      <DependentUpon>SysWarning.cs</DependentUpon>
    </Compile>
    <Compile Include="UserControls\DataGridViewSorter.cs" />
    <Compile Include="Forms\AboutForm.cs">
      <SubType>Form</SubType>
    </Compile>
    <Compile Include="Forms\AboutForm.Designer.cs">
      <DependentUpon>AboutForm.cs</DependentUpon>
    </Compile>
    <Compile Include="Forms\MoveToCommander.cs">
      <SubType>Form</SubType>
    </Compile>
    <Compile Include="Forms\MoveToCommander.Designer.cs">
      <DependentUpon>MoveToCommander.cs</DependentUpon>
    </Compile>
    <Compile Include="EDDiscoveryForm.cs">
      <SubType>Form</SubType>
    </Compile>
    <Compile Include="EDDiscoveryForm.Designer.cs">
      <DependentUpon>EDDiscoveryForm.cs</DependentUpon>
    </Compile>
    <Compile Include="Program.cs" />
    <Compile Include="Properties\AssemblyInfo.cs" />
    <Compile Include="RouteControl.cs">
      <SubType>UserControl</SubType>
    </Compile>
    <Compile Include="RouteControl.Designer.cs">
      <DependentUpon>RouteControl.cs</DependentUpon>
    </Compile>
    <Compile Include="SavedRouteExpeditionControl.cs">
      <SubType>UserControl</SubType>
    </Compile>
    <Compile Include="SavedRouteExpeditionControl.Designer.cs">
      <DependentUpon>SavedRouteExpeditionControl.cs</DependentUpon>
    </Compile>
    <Compile Include="Settings.cs">
      <SubType>UserControl</SubType>
    </Compile>
    <Compile Include="Settings.Designer.cs">
      <DependentUpon>Settings.cs</DependentUpon>
    </Compile>
    <Compile Include="TravelHistoryControl.cs">
      <SubType>UserControl</SubType>
    </Compile>
    <Compile Include="TravelHistoryControl.Designer.cs">
      <DependentUpon>TravelHistoryControl.cs</DependentUpon>
    </Compile>
    <Compile Include="UserControls\EngineeringFilters.cs" />
    <Compile Include="UserControls\TravelHistoryFilter.cs" />
    <Compile Include="Trilateration\TrilaterationControl.cs">
      <SubType>UserControl</SubType>
    </Compile>
    <Compile Include="Trilateration\TrilaterationControl.Designer.cs">
      <DependentUpon>TrilaterationControl.cs</DependentUpon>
    </Compile>
    <Compile Include="JournalViewControl.cs">
      <SubType>UserControl</SubType>
    </Compile>
    <Compile Include="JournalViewControl.Designer.cs">
      <DependentUpon>JournalViewControl.cs</DependentUpon>
    </Compile>
    <Compile Include="UserControls\UserControlContainerResizable.cs">
      <SubType>UserControl</SubType>
    </Compile>
    <Compile Include="UserControls\UserControlContainerResizable.Designer.cs">
      <DependentUpon>UserControlContainerResizable.cs</DependentUpon>
    </Compile>
    <Compile Include="UserControls\UserControlEstimatedValues.cs">
      <SubType>UserControl</SubType>
    </Compile>
    <Compile Include="UserControls\UserControlEstimatedValues.Designer.cs">
      <DependentUpon>UserControlEstimatedValues.cs</DependentUpon>
    </Compile>
    <Compile Include="UserControls\UserControlExploration.cs">
      <SubType>UserControl</SubType>
    </Compile>
    <Compile Include="UserControls\UserControlExploration.Designer.cs">
      <DependentUpon>UserControlExploration.cs</DependentUpon>
    </Compile>
    <Compile Include="UserControls\UserControlEDSM.cs">
      <SubType>UserControl</SubType>
    </Compile>
    <Compile Include="UserControls\UserControlEDSM.Designer.cs">
      <DependentUpon>UserControlEDSM.cs</DependentUpon>
    </Compile>
    <Compile Include="UserControls\UserControlShoppingList.cs">
      <SubType>UserControl</SubType>
    </Compile>
    <Compile Include="UserControls\UserControlShoppingList.Designer.cs">
      <DependentUpon>UserControlShoppingList.cs</DependentUpon>
    </Compile>
    <Compile Include="UserControls\UserControlSysInfo.cs">
      <SubType>UserControl</SubType>
    </Compile>
    <Compile Include="UserControls\UserControlSysInfo.Designer.cs">
      <DependentUpon>UserControlSysInfo.cs</DependentUpon>
    </Compile>
    <Compile Include="UserControls\UserControlMarketData.cs">
      <SubType>UserControl</SubType>
    </Compile>
    <Compile Include="UserControls\UserControlMarketData.Designer.cs">
      <DependentUpon>UserControlMarketData.cs</DependentUpon>
    </Compile>
    <Compile Include="UserControls\UserControlMissions.cs">
      <SubType>UserControl</SubType>
    </Compile>
    <Compile Include="UserControls\UserControlMissions.Designer.cs">
      <DependentUpon>UserControlMissions.cs</DependentUpon>
    </Compile>
    <Compile Include="UserControls\UserControlEngineering.cs">
      <SubType>UserControl</SubType>
    </Compile>
    <Compile Include="UserControls\UserControlEngineering.Designer.cs">
      <DependentUpon>UserControlEngineering.cs</DependentUpon>
    </Compile>
    <Compile Include="UserControls\UserControlSynthesis.cs">
      <SubType>UserControl</SubType>
    </Compile>
    <Compile Include="UserControls\UserControlSynthesis.Designer.cs">
      <DependentUpon>UserControlSynthesis.cs</DependentUpon>
    </Compile>
    <Compile Include="UserControls\UserControlModules.cs">
      <SubType>UserControl</SubType>
    </Compile>
    <Compile Include="UserControls\UserControlModules.Designer.cs">
      <DependentUpon>UserControlModules.cs</DependentUpon>
    </Compile>
    <Compile Include="UserControls\UserControlNotePanel.cs">
      <SubType>UserControl</SubType>
    </Compile>
    <Compile Include="UserControls\UserControlNotePanel.Designer.cs">
      <DependentUpon>UserControlNotePanel.cs</DependentUpon>
    </Compile>
    <Compile Include="UserControls\UserControlRouteTracker.cs">
      <SubType>UserControl</SubType>
    </Compile>
    <Compile Include="UserControls\UserControlRouteTracker.Designer.cs">
      <DependentUpon>UserControlRouteTracker.cs</DependentUpon>
    </Compile>
    <Compile Include="UserControls\UserControlScan.cs">
      <SubType>UserControl</SubType>
    </Compile>
    <Compile Include="UserControls\UserControlScan.Designer.cs">
      <DependentUpon>UserControlScan.cs</DependentUpon>
    </Compile>
    <Compile Include="UserControls\UserControlSpanel.cs">
      <SubType>UserControl</SubType>
    </Compile>
    <Compile Include="UserControls\UserControlSpanel.Designer.cs">
      <DependentUpon>UserControlSpanel.cs</DependentUpon>
    </Compile>
    <Compile Include="UserControls\UserControlStats.cs">
      <SubType>UserControl</SubType>
    </Compile>
    <Compile Include="UserControls\UserControlStats.Designer.cs">
      <DependentUpon>UserControlStats.cs</DependentUpon>
    </Compile>
    <Compile Include="UserControls\UserControlScreenshot.cs">
      <SubType>UserControl</SubType>
    </Compile>
    <Compile Include="UserControls\UserControlScreenshot.Designer.cs">
      <DependentUpon>UserControlScreenshot.cs</DependentUpon>
    </Compile>
    <Compile Include="UserControls\UserControlCommonBase.cs">
      <SubType>UserControl</SubType>
    </Compile>
    <Compile Include="UserControls\UserControlJournalGrid.cs">
      <SubType>UserControl</SubType>
    </Compile>
    <Compile Include="UserControls\UserControlJournalGrid.Designer.cs">
      <DependentUpon>UserControlJournalGrid.cs</DependentUpon>
    </Compile>
    <Compile Include="UserControls\UserControlLog.cs">
      <SubType>UserControl</SubType>
    </Compile>
    <Compile Include="UserControls\UserControlLog.Designer.cs">
      <DependentUpon>UserControlLog.cs</DependentUpon>
    </Compile>
    <Compile Include="UserControls\UserControlLedger.cs">
      <SubType>UserControl</SubType>
    </Compile>
    <Compile Include="UserControls\UserControlLedger.Designer.cs">
      <DependentUpon>UserControlLedger.cs</DependentUpon>
    </Compile>
    <Compile Include="UserControls\UserControlMaterialCommodities.cs">
      <SubType>UserControl</SubType>
    </Compile>
    <Compile Include="UserControls\UserControlMaterialCommodities.Designer.cs">
      <DependentUpon>UserControlMaterialCommodities.cs</DependentUpon>
    </Compile>
    <Compile Include="UserControls\UserControlStarDistance.cs">
      <SubType>UserControl</SubType>
    </Compile>
    <Compile Include="UserControls\UserControlStarDistance.Designer.cs">
      <DependentUpon>UserControlStarDistance.cs</DependentUpon>
    </Compile>
    <Compile Include="UserControls\UserControlStatsTime.cs">
      <SubType>UserControl</SubType>
    </Compile>
    <Compile Include="UserControls\UserControlStatsTime.Designer.cs">
      <DependentUpon>UserControlStatsTime.cs</DependentUpon>
    </Compile>
    <Compile Include="UserControls\UserControlStarList.cs">
      <SubType>UserControl</SubType>
    </Compile>
    <Compile Include="UserControls\UserControlStarList.Designer.cs">
      <DependentUpon>UserControlStarList.cs</DependentUpon>
    </Compile>
    <Compile Include="UserControls\UserControlTravelGrid.cs">
      <SubType>UserControl</SubType>
    </Compile>
    <Compile Include="UserControls\UserControlTravelGrid.Designer.cs">
      <DependentUpon>UserControlTravelGrid.cs</DependentUpon>
    </Compile>
    <Compile Include="UserControls\UserControlTrippanel.cs">
      <SubType>UserControl</SubType>
    </Compile>
    <Compile Include="UserControls\UserControlTrippanel.Designer.cs">
      <DependentUpon>UserControlTrippanel.cs</DependentUpon>
    </Compile>
    <EmbeddedResource Include="Forms\CommanderForm.resx">
      <DependentUpon>CommanderForm.cs</DependentUpon>
    </EmbeddedResource>
    <EmbeddedResource Include="Forms\AddOnManagerForm.resx">
      <DependentUpon>AddOnManagerForm.cs</DependentUpon>
    </EmbeddedResource>
    <EmbeddedResource Include="Forms\ExportForm.resx">
      <DependentUpon>ExportForm.cs</DependentUpon>
    </EmbeddedResource>
    <EmbeddedResource Include="Forms\FindMaterialsForm.resx">
      <DependentUpon>FindMaterialsForm.cs</DependentUpon>
    </EmbeddedResource>
    <EmbeddedResource Include="Forms\ImportSphere.resx">
      <DependentUpon>ImportSphere.cs</DependentUpon>
    </EmbeddedResource>
    <EmbeddedResource Include="Forms\SafeModeForm.resx">
      <DependentUpon>SafeModeForm.cs</DependentUpon>
    </EmbeddedResource>
    <EmbeddedResource Include="Forms\SetNoteForm.resx">
      <DependentUpon>SetNoteForm.cs</DependentUpon>
    </EmbeddedResource>
    <EmbeddedResource Include="Forms\ShipDetails.resx">
      <DependentUpon>ShipDetails.cs</DependentUpon>
    </EmbeddedResource>
    <EmbeddedResource Include="Forms\UserControlForm.resx">
      <DependentUpon>UserControlForm.cs</DependentUpon>
    </EmbeddedResource>
    <EmbeddedResource Include="GridControl.resx">
      <DependentUpon>GridControl.cs</DependentUpon>
    </EmbeddedResource>
    <EmbeddedResource Include="ScreenShots\ScreenShotConfigureForm.resx">
      <DependentUpon>ScreenShotConfigureForm.cs</DependentUpon>
    </EmbeddedResource>
    <EmbeddedResource Include="UserControls\UserControlContainerGrid.resx">
      <DependentUpon>UserControlContainerGrid.cs</DependentUpon>
    </EmbeddedResource>
    <EmbeddedResource Include="Trilateration\SysWarning.resx">
      <DependentUpon>SysWarning.cs</DependentUpon>
    </EmbeddedResource>
    <EmbeddedResource Include="UserControls\UserControlContainerResizable.resx">
      <DependentUpon>UserControlContainerResizable.cs</DependentUpon>
    </EmbeddedResource>
    <EmbeddedResource Include="UserControls\UserControlEstimatedValues.resx">
      <DependentUpon>UserControlEstimatedValues.cs</DependentUpon>
    </EmbeddedResource>
    <EmbeddedResource Include="UserControls\UserControlExploration.resx">
      <DependentUpon>UserControlExploration.cs</DependentUpon>
    </EmbeddedResource>
    <EmbeddedResource Include="UserControls\UserControlEDSM.resx">
      <DependentUpon>UserControlEDSM.cs</DependentUpon>
    </EmbeddedResource>
    <EmbeddedResource Include="UserControls\UserControlJournalGrid.resx">
      <DependentUpon>UserControlJournalGrid.cs</DependentUpon>
    </EmbeddedResource>
    <EmbeddedResource Include="UserControls\UserControlShoppingList.resx">
      <DependentUpon>UserControlShoppingList.cs</DependentUpon>
    </EmbeddedResource>
    <EmbeddedResource Include="UserControls\UserControlSysInfo.resx">
      <DependentUpon>UserControlSysInfo.cs</DependentUpon>
    </EmbeddedResource>
    <EmbeddedResource Include="UserControls\UserControlMarketData.resx">
      <DependentUpon>UserControlMarketData.cs</DependentUpon>
    </EmbeddedResource>
    <EmbeddedResource Include="UserControls\UserControlMissions.resx">
      <DependentUpon>UserControlMissions.cs</DependentUpon>
    </EmbeddedResource>
    <EmbeddedResource Include="UserControls\UserControlEngineering.resx">
      <DependentUpon>UserControlEngineering.cs</DependentUpon>
    </EmbeddedResource>
    <EmbeddedResource Include="UserControls\UserControlSynthesis.resx">
      <DependentUpon>UserControlSynthesis.cs</DependentUpon>
    </EmbeddedResource>
    <EmbeddedResource Include="UserControls\UserControlModules.resx">
      <DependentUpon>UserControlModules.cs</DependentUpon>
    </EmbeddedResource>
    <EmbeddedResource Include="UserControls\UserControlLog.resx">
      <DependentUpon>UserControlLog.cs</DependentUpon>
    </EmbeddedResource>
    <EmbeddedResource Include="UserControls\UserControlLedger.resx">
      <DependentUpon>UserControlLedger.cs</DependentUpon>
    </EmbeddedResource>
    <EmbeddedResource Include="UserControls\UserControlMaterialCommodities.resx">
      <DependentUpon>UserControlMaterialCommodities.cs</DependentUpon>
    </EmbeddedResource>
    <EmbeddedResource Include="UserControls\UserControlNotePanel.resx">
      <DependentUpon>UserControlNotePanel.cs</DependentUpon>
    </EmbeddedResource>
    <EmbeddedResource Include="UserControls\UserControlRouteTracker.resx">
      <DependentUpon>UserControlRouteTracker.cs</DependentUpon>
    </EmbeddedResource>
    <EmbeddedResource Include="UserControls\UserControlScan.resx">
      <DependentUpon>UserControlScan.cs</DependentUpon>
    </EmbeddedResource>
    <EmbeddedResource Include="UserControls\UserControlScreenshot.resx">
      <DependentUpon>UserControlScreenshot.cs</DependentUpon>
    </EmbeddedResource>
    <EmbeddedResource Include="UserControls\UserControlSpanel.resx">
      <DependentUpon>UserControlSpanel.cs</DependentUpon>
    </EmbeddedResource>
    <EmbeddedResource Include="UserControls\UserControlStarDistance.resx">
      <DependentUpon>UserControlStarDistance.cs</DependentUpon>
    </EmbeddedResource>
    <EmbeddedResource Include="UserControls\UserControlStats.resx">
      <DependentUpon>UserControlStats.cs</DependentUpon>
    </EmbeddedResource>
    <EmbeddedResource Include="UserControls\UserControlStatsTime.resx">
      <DependentUpon>UserControlStatsTime.cs</DependentUpon>
    </EmbeddedResource>
    <EmbeddedResource Include="UserControls\UserControlStarList.resx">
      <DependentUpon>UserControlStarList.cs</DependentUpon>
    </EmbeddedResource>
    <EmbeddedResource Include="UserControls\UserControlTravelGrid.resx">
      <DependentUpon>UserControlTravelGrid.cs</DependentUpon>
    </EmbeddedResource>
    <EmbeddedResource Include="UserControls\UserControlTrippanel.resx">
      <DependentUpon>UserControlTrippanel.cs</DependentUpon>
    </EmbeddedResource>
    <None Include="App.Portable.config">
      <SubType>Designer</SubType>
    </None>
    <None Include="OpenTK.dll.config" />
    <None Include="Resources\3dmaphelp.txt" />
    <None Include="Resources\ImportHelp.txt" />
    <None Include="Resources\edlogo_3mo_icon.ico" />
    <None Include="Resources\GNE.ico" />
    <None Include="Resources\selectedmarker.png" />
    <None Include="Resources\SizeSelectorsSmall.png" />
    <None Include="Resources\SizeSelectorsMedium.png" />
    <None Include="Resources\SizeSelectorsTiny.png" />
    <None Include="Resources\stopflag.png" />
    <None Include="Resources\startflag.png" />
    <None Include="Resources\floppy.png" />
    <None Include="Resources\bookmarktarget.png" />
    <None Include="Resources\bookmarkgreen.png" />
    <None Include="Resources\bookmarkyellow.png" />
    <None Include="Resources\bookmarkbrightred.png" />
    <None Include="Resources\pauseblue.png" />
    <None Include="Resources\PlayNormal.png" />
    <None Include="Resources\PauseNormalRed.png" />
    <None Include="Resources\RecordPressed.png" />
    <None Include="Resources\VideoRecorder.png" />
    <None Include="Resources\StopNormalRed.png" />
    <None Include="Resources\StopNormalBlue.png" />
    <None Include="Resources\popout1.png" />
    <None Include="Resources\Log.png" />
    <None Include="Resources\eddiscovery_logo.png" />
    <None Include="Resources\toolStripButtonNew.Image.png" />
    <None Include="Resources\toolStripButtonSubmitDistances.Image.png" />
    <None Include="Resources\toolStripButtonRemoveAll.Image.png" />
    <None Include="Resources\YellowDot.png" />
    <None Include="Resources\SizeSelectorsLarge.png" />
    <None Include="Resources\OrangeDot.png" />
    <None Include="Resources\ImageTravel.png" />
    <None Include="Resources\ImageStarDiscWhite.png" />
    <None Include="Resources\ImageStarDisc.png" />
    <None Include="Resources\Travelicon.png" />
    <None Include="Resources\excel.png" />
    <None Include="Resources\materiamoreindicator.png" />
    <None Include="Resources\RingGap512.png" />
    <None Include="Resources\Ring Only 512.png" />
    <None Include="Resources\materialmarkerorangefilled.png" />
    <None Include="Resources\planet landing.png" />
    <None Include="Resources\toolStripButtonRemoveUnused.Image.png" />
    <None Include="Resources\toolStripButtonMap.Image.png" />
    <None Include="Resources\Homeicon.png" />
    <None Include="Resources\Barycentre.png" />
    <None Include="Resources\Belt.png" />
    <None Include="Resources\coriolis.png" />
    <None Include="Resources\eye.png" />
    <None Include="Resources\stats.png" />
    <None Include="Resources\star.png" />
    <None Include="Resources\refresh_blue18.png" />
    <None Include="Resources\galaxy_gray.png" />
    <None Include="Resources\ledger.png" />
    <None Include="Resources\journal.png" />
    <None Include="Resources\travelgrid.png" />
    <None Include="Resources\edsmown.png" />
    <None Include="Resources\materialrare.png" />
    <None Include="Resources\Moon24.png" />
    <None Include="Resources\save.png" />
    <None Include="Resources\speaker.png" />
    <None Include="Resources\manageaddons.png" />
    <None Include="Resources\starsystem.png" />
    <None Include="Resources\grid.png" />
    <None Include="Resources\spanel.png" />
    <None Include="Resources\routetracker.png" />
    <None Include="Resources\trippanel.png" />
    <None Include="Resources\notes.png" />
    <None Include="Resources\dustbinshorter.png" />
    <None Include="Resources\tilegrid.png" />
    <None Include="Resources\starlist.png" />
    <None Include="Resources\edsm24.png" />
    <None Include="Resources\shoppinglist.bmp" />
<<<<<<< HEAD
    <None Include="Resources\Volcano.bmp" />
    <None Include="Resources\Terraformable.png" />
=======
    <None Include="Resources\panels.png" />
    <None Include="Resources\shoppinglist.png" />
    <None Include="Resources\edsm16.png" />
>>>>>>> 18cd7d32
    <Content Include="x86\Microsoft.VC100.CRT\msvcp100.dll" />
    <Content Include="x86\Microsoft.VC100.CRT\msvcr100.dll" />
    <EmbeddedResource Include="2DMap\Form2DMap.resx">
      <DependentUpon>Form2DMap.cs</DependentUpon>
    </EmbeddedResource>
    <EmbeddedResource Include="2DMap\ImageViewer.resx">
      <DependentUpon>ImageViewer.cs</DependentUpon>
    </EmbeddedResource>
    <EmbeddedResource Include="EDDiscoveryForm.resx">
      <DependentUpon>EDDiscoveryForm.cs</DependentUpon>
    </EmbeddedResource>
    <EmbeddedResource Include="3DMap\FormMap.resx">
      <DependentUpon>FormMap.cs</DependentUpon>
    </EmbeddedResource>
    <EmbeddedResource Include="Forms\AboutForm.resx">
      <DependentUpon>AboutForm.cs</DependentUpon>
    </EmbeddedResource>
    <EmbeddedResource Include="Forms\AssignTravelLogSystemForm.resx">
      <DependentUpon>AssignTravelLogSystemForm.cs</DependentUpon>
    </EmbeddedResource>
    <EmbeddedResource Include="Forms\BookmarkForm.resx">
      <DependentUpon>BookmarkForm.cs</DependentUpon>
    </EmbeddedResource>
    <EmbeddedResource Include="Forms\NewReleaseForm.resx">
      <DependentUpon>NewReleaseForm.cs</DependentUpon>
    </EmbeddedResource>
    <EmbeddedResource Include="Forms\SplashForm.resx">
      <DependentUpon>SplashForm.cs</DependentUpon>
    </EmbeddedResource>
    <EmbeddedResource Include="Forms\TimedMessage.resx">
      <DependentUpon>TimedMessage.cs</DependentUpon>
    </EmbeddedResource>
    <EmbeddedResource Include="Forms\RecordStep.resx">
      <DependentUpon>RecordStep.cs</DependentUpon>
    </EmbeddedResource>
    <EmbeddedResource Include="Forms\MoveToCommander.resx">
      <DependentUpon>MoveToCommander.cs</DependentUpon>
    </EmbeddedResource>
    <EmbeddedResource Include="JournalViewControl.resx">
      <DependentUpon>JournalViewControl.cs</DependentUpon>
    </EmbeddedResource>
    <EmbeddedResource Include="Properties\Resources.resx">
      <Generator>ResXFileCodeGenerator</Generator>
      <SubType>Designer</SubType>
      <LastGenOutput>Resources.Designer.cs</LastGenOutput>
    </EmbeddedResource>
    <EmbeddedResource Include="RouteControl.resx">
      <DependentUpon>RouteControl.cs</DependentUpon>
    </EmbeddedResource>
    <EmbeddedResource Include="SavedRouteExpeditionControl.resx">
      <DependentUpon>SavedRouteExpeditionControl.cs</DependentUpon>
    </EmbeddedResource>
    <EmbeddedResource Include="Settings.resx">
      <DependentUpon>Settings.cs</DependentUpon>
    </EmbeddedResource>
    <EmbeddedResource Include="TravelHistoryControl.resx">
      <DependentUpon>TravelHistoryControl.cs</DependentUpon>
      <SubType>Designer</SubType>
    </EmbeddedResource>
    <EmbeddedResource Include="Trilateration\TrilaterationControl.resx">
      <DependentUpon>TrilaterationControl.cs</DependentUpon>
    </EmbeddedResource>
    <None Include="EDDiscovery_TemporaryKey.pfx" />
    <None Include="packages.config">
      <SubType>Designer</SubType>
    </None>
    <None Include="Properties\Settings.settings">
      <Generator>SettingsSingleFileGenerator</Generator>
      <LastGenOutput>Settings.Designer.cs</LastGenOutput>
    </None>
    <Compile Include="Properties\Settings.Designer.cs">
      <AutoGen>True</AutoGen>
      <DependentUpon>Settings.settings</DependentUpon>
      <DesignTimeSharedInput>True</DesignTimeSharedInput>
    </Compile>
  </ItemGroup>
  <ItemGroup>
    <None Include="App.config">
      <SubType>Designer</SubType>
    </None>
  </ItemGroup>
  <ItemGroup>
    <BootstrapperPackage Include=".NETFramework,Version=v4.0">
      <Visible>False</Visible>
      <ProductName>Microsoft .NET Framework 4 %28x86 and x64%29</ProductName>
      <Install>true</Install>
    </BootstrapperPackage>
    <BootstrapperPackage Include="Microsoft.Net.Client.3.5">
      <Visible>False</Visible>
      <ProductName>.NET Framework 3.5 SP1 Client Profile</ProductName>
      <Install>false</Install>
    </BootstrapperPackage>
    <BootstrapperPackage Include="Microsoft.Net.Framework.3.5.SP1">
      <Visible>False</Visible>
      <ProductName>.NET Framework 3.5 SP1</ProductName>
      <Install>false</Install>
    </BootstrapperPackage>
    <BootstrapperPackage Include="Microsoft.Windows.Installer.4.5">
      <Visible>False</Visible>
      <ProductName>Windows Installer 4.5</ProductName>
      <Install>true</Install>
    </BootstrapperPackage>
  </ItemGroup>
  <ItemGroup>
    <ProjectReference Include="..\ActionLanguage\ActionLanguage.csproj">
      <Project>{17f82244-9fa8-4b04-85f0-9b1d0654cd26}</Project>
      <Name>ActionLanguage</Name>
    </ProjectReference>
    <ProjectReference Include="..\Audio\Audio.csproj">
      <Project>{59f99a05-ce16-4fb8-be99-f1a24f019cb8}</Project>
      <Name>Audio</Name>
    </ProjectReference>
    <ProjectReference Include="..\BaseUtils\BaseUtils.csproj">
      <Project>{c657c881-f3e1-45ba-aca5-966348010414}</Project>
      <Name>BaseUtils</Name>
    </ProjectReference>
    <ProjectReference Include="..\Conditions\Conditions.csproj">
      <Project>{f76451e6-926d-4e03-b721-99fcd1ec4eed}</Project>
      <Name>Conditions</Name>
    </ProjectReference>
    <ProjectReference Include="..\DirectInput\DirectInput.csproj">
      <Project>{390b1547-a455-45e3-974f-e1f9b1613ad5}</Project>
      <Name>DirectInput</Name>
    </ProjectReference>
    <ProjectReference Include="..\EliteDangerous\EliteDangerous.csproj">
      <Project>{019917a4-7342-4f67-8aaf-9e20c016a935}</Project>
      <Name>EliteDangerous</Name>
    </ProjectReference>
    <ProjectReference Include="..\ExtendedControls\ExtendedControls.csproj">
      <Project>{2049403f-f4c7-45e6-b777-6390c78e4d2b}</Project>
      <Name>ExtendedControls</Name>
    </ProjectReference>
  </ItemGroup>
  <UsingTask TaskName="Zip" TaskFactory="CodeTaskFactory" AssemblyFile="$(MSBuildToolsPath)\Microsoft.Build.Tasks.v4.0.dll">
    <ParameterGroup>
      <OutputFilename ParameterType="System.String" Required="true" />
      <Files ParameterType="Microsoft.Build.Framework.ITaskItem[]" Required="true" />
    </ParameterGroup>
    <Task>
      <Reference Include="System.IO.Compression" />
      <Using Namespace="System.IO.Compression" />
      <Code Type="Fragment" Language="cs"><![CDATA[
        try
        {
          using (Stream zipStream = new FileStream(Path.GetFullPath(OutputFilename), FileMode.Create, FileAccess.Write))
          using (ZipArchive archive = new ZipArchive(zipStream, ZipArchiveMode.Create))
          {
              foreach (ITaskItem fileItem in Files)
              {
                  string filename = fileItem.ItemSpec;
                  string name = fileItem.GetMetadata("Name");
                  if (String.IsNullOrEmpty(name)) name = Path.GetFileName(filename);
                  using (Stream fileStream = new FileStream(filename, FileMode.Open, FileAccess.Read))
                      using (Stream fileStreamInZip = archive.CreateEntry(name).Open())
                          fileStream.CopyTo(fileStreamInZip);
              }
          }
          return true;
        }
        catch (Exception ex)
        {
          Log.LogErrorFromException(ex);
          return false;
        }
      ]]></Code>
    </Task>
  </UsingTask>
  <Import Project="$(MSBuildToolsPath)\Microsoft.CSharp.targets" />
  <PropertyGroup>
    <PostBuildEvent>
    </PostBuildEvent>
  </PropertyGroup>
  <!-- To modify your build process, add your task inside one of the targets below and uncomment it.
       Other similar extension points exist, see Microsoft.Common.targets.
  <Target Name="BeforeBuild">
  </Target>
  -->
  <Target Name="AfterBuild" Outputs="$(OutDir)EDDiscovery.Portable.zip" Condition=" '$(OS)' != 'Unix' ">
    <ItemGroup>
      <ZipFiles Include="$(TargetPath)" />
      <ZipFiles Include="$(OutDir)*.dll" />
      <ZipFiles Include="$(OutDir)*.pdb" />
      <ZipFiles Include="$(ProjectDir)App.Portable.config">
        <Name>EDDiscovery.exe.config</Name>
      </ZipFiles>
      <Zipfiles Include="$(OutDir)x64\SQLite.Interop.dll">
        <Name>x64\SQLite.Interop.dll</Name>
      </Zipfiles>
      <Zipfiles Include="$(OutDir)x86\SQLite.Interop.dll">
        <Name>x86\SQLite.Interop.dll</Name>
      </Zipfiles>
    </ItemGroup>
    <Message Text="'@(ZipFiles)' -&gt; '$(OutDir)EDDiscovery.Portable.zip'" />
    <Zip OutputFileName="$(OutDir)EDDiscovery.Portable.zip" Files="@(ZipFiles)" />
    <Error Condition="!Exists('$(OutDir)EDDiscovery.Portable.zip')" Text="Unknown error in BuildPortableZip." />
  </Target>
  <Target Name="CleanZipFile" AfterTargets="Clean">
    <Delete Files="$(OutDir)EDDiscovery.Portable.zip" />
  </Target>
  <Target Name="EnsureNuGetPackageBuildImports" BeforeTargets="PrepareForBuild">
    <PropertyGroup>
      <ErrorText>This project references NuGet package(s) that are missing on this computer. Use NuGet Package Restore to download them.  For more information, see http://go.microsoft.com/fwlink/?LinkID=322105. The missing file is {0}.</ErrorText>
    </PropertyGroup>
  </Target>
</Project><|MERGE_RESOLUTION|>--- conflicted
+++ resolved
@@ -746,14 +746,11 @@
     <None Include="Resources\starlist.png" />
     <None Include="Resources\edsm24.png" />
     <None Include="Resources\shoppinglist.bmp" />
-<<<<<<< HEAD
-    <None Include="Resources\Volcano.bmp" />
-    <None Include="Resources\Terraformable.png" />
-=======
     <None Include="Resources\panels.png" />
     <None Include="Resources\shoppinglist.png" />
     <None Include="Resources\edsm16.png" />
->>>>>>> 18cd7d32
+    <None Include="Resources\Volcano.bmp" />
+    <None Include="Resources\Terraformable.png" />
     <Content Include="x86\Microsoft.VC100.CRT\msvcp100.dll" />
     <Content Include="x86\Microsoft.VC100.CRT\msvcr100.dll" />
     <EmbeddedResource Include="2DMap\Form2DMap.resx">
