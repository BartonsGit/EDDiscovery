﻿<?xml version="1.0" encoding="utf-8"?>
<Project ToolsVersion="12.0" DefaultTargets="Build" xmlns="http://schemas.microsoft.com/developer/msbuild/2003">
  <Import Project="$(MSBuildExtensionsPath)\$(MSBuildToolsVersion)\Microsoft.Common.props" Condition="Exists('$(MSBuildExtensionsPath)\$(MSBuildToolsVersion)\Microsoft.Common.props')" />
  <PropertyGroup>
    <Configuration Condition=" '$(Configuration)' == '' ">Debug</Configuration>
    <Platform Condition=" '$(Platform)' == '' ">AnyCPU</Platform>
    <ProjectGuid>{6EE10D92-E3E4-44D9-8E6B-851801B0B510}</ProjectGuid>
    <OutputType>WinExe</OutputType>
    <AppDesignerFolder>Properties</AppDesignerFolder>
    <RootNamespace>EDDiscovery</RootNamespace>
    <AssemblyName>EDDiscovery</AssemblyName>
    <TargetFrameworkVersion>v4.6</TargetFrameworkVersion>
    <FileAlignment>512</FileAlignment>
    <TargetFrameworkProfile />
    <IsWebBootstrapper>true</IsWebBootstrapper>
    <NuGetPackageImportStamp>
    </NuGetPackageImportStamp>
    <PublishUrl>ftp://robert.astronet.se/homepage/Elite/EDDiscovery2/</PublishUrl>
    <Install>true</Install>
    <InstallFrom>Web</InstallFrom>
    <UpdateEnabled>true</UpdateEnabled>
    <UpdateMode>Foreground</UpdateMode>
    <UpdateInterval>7</UpdateInterval>
    <UpdateIntervalUnits>Days</UpdateIntervalUnits>
    <UpdatePeriodically>false</UpdatePeriodically>
    <UpdateRequired>false</UpdateRequired>
    <MapFileExtensions>true</MapFileExtensions>
    <InstallUrl>http://robert.astronet.se/Elite/EDDiscovery2/</InstallUrl>
    <CreateWebPageOnPublish>true</CreateWebPageOnPublish>
    <WebPage>publish.htm</WebPage>
    <ApplicationRevision>0</ApplicationRevision>
    <ApplicationVersion>2.7.6.0</ApplicationVersion>
    <UseApplicationTrust>false</UseApplicationTrust>
    <PublishWizardCompleted>true</PublishWizardCompleted>
    <BootstrapperEnabled>true</BootstrapperEnabled>
  </PropertyGroup>
  <PropertyGroup Condition=" '$(Configuration)|$(Platform)' == 'Debug|AnyCPU' ">
    <PlatformTarget>AnyCPU</PlatformTarget>
    <DebugSymbols>true</DebugSymbols>
    <DebugType>full</DebugType>
    <Optimize>false</Optimize>
    <OutputPath>bin\Debug\</OutputPath>
    <DefineConstants>DEBUG;TRACE</DefineConstants>
    <ErrorReport>prompt</ErrorReport>
    <WarningLevel>4</WarningLevel>
    <RunCodeAnalysis>false</RunCodeAnalysis>
    <UseVSHostingProcess>false</UseVSHostingProcess>
    <Prefer32Bit>false</Prefer32Bit>
  </PropertyGroup>
  <PropertyGroup Condition=" '$(Configuration)|$(Platform)' == 'Release|AnyCPU' ">
    <PlatformTarget>AnyCPU</PlatformTarget>
    <DebugType>pdbonly</DebugType>
    <Optimize>true</Optimize>
    <OutputPath>bin\Release\</OutputPath>
    <DefineConstants>TRACE</DefineConstants>
    <ErrorReport>prompt</ErrorReport>
    <WarningLevel>4</WarningLevel>
    <UseVSHostingProcess>false</UseVSHostingProcess>
    <Prefer32Bit>false</Prefer32Bit>
  </PropertyGroup>
  <PropertyGroup>
    <ManifestCertificateThumbprint>6586052CF2C6A2D8348CC25AA17842FA028AED2F</ManifestCertificateThumbprint>
  </PropertyGroup>
  <PropertyGroup>
    <ManifestKeyFile>EDDiscovery_TemporaryKey.pfx</ManifestKeyFile>
  </PropertyGroup>
  <PropertyGroup>
    <GenerateManifests>true</GenerateManifests>
  </PropertyGroup>
  <PropertyGroup>
    <SignManifests>false</SignManifests>
  </PropertyGroup>
  <PropertyGroup>
    <ApplicationIcon>edlogo_3mo_icon.ico</ApplicationIcon>
  </PropertyGroup>
  <PropertyGroup>
    <StartupObject>
    </StartupObject>
  </PropertyGroup>
  <PropertyGroup>
    <NoWin32Manifest>true</NoWin32Manifest>
  </PropertyGroup>
  <PropertyGroup Condition="'$(Configuration)|$(Platform)' == 'Debug|x64'">
    <DebugSymbols>true</DebugSymbols>
    <OutputPath>bin\x64\Debug\</OutputPath>
    <DefineConstants>DEBUG;TRACE</DefineConstants>
    <DebugType>full</DebugType>
    <PlatformTarget>x64</PlatformTarget>
    <ErrorReport>prompt</ErrorReport>
    <CodeAnalysisRuleSet>MinimumRecommendedRules.ruleset</CodeAnalysisRuleSet>
    <Prefer32Bit>false</Prefer32Bit>
  </PropertyGroup>
  <PropertyGroup Condition="'$(Configuration)|$(Platform)' == 'Release|x64'">
    <OutputPath>bin\x64\Release\</OutputPath>
    <DefineConstants>TRACE</DefineConstants>
    <Optimize>true</Optimize>
    <DebugType>pdbonly</DebugType>
    <PlatformTarget>x64</PlatformTarget>
    <UseVSHostingProcess>false</UseVSHostingProcess>
    <ErrorReport>prompt</ErrorReport>
    <CodeAnalysisRuleSet>MinimumRecommendedRules.ruleset</CodeAnalysisRuleSet>
    <Prefer32Bit>false</Prefer32Bit>
  </PropertyGroup>
  <PropertyGroup Condition="'$(Configuration)|$(Platform)' == 'Debug|x86'">
    <DebugSymbols>true</DebugSymbols>
    <OutputPath>bin\x86\Debug\</OutputPath>
    <DefineConstants>DEBUG;TRACE</DefineConstants>
    <DebugType>full</DebugType>
    <PlatformTarget>x86</PlatformTarget>
    <ErrorReport>prompt</ErrorReport>
    <CodeAnalysisRuleSet>MinimumRecommendedRules.ruleset</CodeAnalysisRuleSet>
    <Prefer32Bit>false</Prefer32Bit>
  </PropertyGroup>
  <PropertyGroup Condition="'$(Configuration)|$(Platform)' == 'Release|x86'">
    <OutputPath>bin\x86\Release\</OutputPath>
    <DefineConstants>TRACE</DefineConstants>
    <Optimize>true</Optimize>
    <DebugType>pdbonly</DebugType>
    <PlatformTarget>x86</PlatformTarget>
    <UseVSHostingProcess>false</UseVSHostingProcess>
    <ErrorReport>prompt</ErrorReport>
    <CodeAnalysisRuleSet>MinimumRecommendedRules.ruleset</CodeAnalysisRuleSet>
    <Prefer32Bit>false</Prefer32Bit>
  </PropertyGroup>
  <ItemGroup>
    <Reference Include="CSCore, Version=1.1.6245.30570, Culture=neutral, PublicKeyToken=5a08f2b6f4415dea, processorArchitecture=MSIL">
      <HintPath>..\packages\CSCore.1.2.0\lib\net35-client\CSCore.dll</HintPath>
      <Private>True</Private>
    </Reference>
    <Reference Include="Newtonsoft.Json, Version=9.0.0.0, Culture=neutral, PublicKeyToken=30ad4fe6b2a6aeed, processorArchitecture=MSIL">
      <HintPath>..\packages\Newtonsoft.Json.9.0.1\lib\net45\Newtonsoft.Json.dll</HintPath>
      <Private>True</Private>
    </Reference>
    <Reference Include="OpenTK, Version=2.0.0.0, Culture=neutral, PublicKeyToken=bad199fe84eb3df4, processorArchitecture=MSIL">
      <HintPath>..\packages\OpenTK.2.0.0\lib\net20\OpenTK.dll</HintPath>
      <Private>True</Private>
    </Reference>
    <Reference Include="OpenTK.GLControl, Version=1.1.0.0, Culture=neutral, PublicKeyToken=bad199fe84eb3df4, processorArchitecture=MSIL">
      <HintPath>..\packages\OpenTK.GLControl.1.1.2349.61993\lib\NET40\OpenTK.GLControl.dll</HintPath>
      <Private>True</Private>
    </Reference>
    <Reference Include="System" />
    <Reference Include="System.configuration" />
    <Reference Include="System.Core" />
    <Reference Include="System.Data.SQLite, Version=1.0.104.0, Culture=neutral, PublicKeyToken=db937bc2d44ff139, processorArchitecture=MSIL">
      <HintPath>..\packages\System.Data.SQLite.Core.1.0.104.0\lib\net46\System.Data.SQLite.dll</HintPath>
      <Private>True</Private>
    </Reference>
    <Reference Include="System.Data.SQLite.Linq, Version=1.0.104.0, Culture=neutral, PublicKeyToken=db937bc2d44ff139, processorArchitecture=MSIL">
      <HintPath>..\packages\System.Data.SQLite.Linq.1.0.104.0\lib\net46\System.Data.SQLite.Linq.dll</HintPath>
      <Private>True</Private>
    </Reference>
    <Reference Include="System.Management" />
    <Reference Include="System.Net.Http" />
    <Reference Include="System.Speech" />
    <Reference Include="System.Web" />
    <Reference Include="System.Web.Extensions" />
    <Reference Include="System.Windows.Forms.DataVisualization" />
    <Reference Include="System.Xml.Linq" />
    <Reference Include="System.Data.DataSetExtensions">
      <Private>False</Private>
    </Reference>
    <Reference Include="Microsoft.CSharp" />
    <Reference Include="System.Data" />
    <Reference Include="System.Deployment" />
    <Reference Include="System.Drawing" />
    <Reference Include="System.Windows.Forms" />
    <Reference Include="System.Xml" />
  </ItemGroup>
  <ItemGroup>
    <Compile Include="2DMap\FGEImage.cs" />
    <Compile Include="2DMap\Form2DMap.cs">
      <SubType>Form</SubType>
    </Compile>
    <Compile Include="2DMap\Form2DMap.Designer.cs">
      <DependentUpon>Form2DMap.cs</DependentUpon>
    </Compile>
    <Compile Include="2DMap\ImageViewer.cs">
      <SubType>Component</SubType>
    </Compile>
    <Compile Include="2DMap\ImageViewer.Designer.cs">
      <DependentUpon>ImageViewer.cs</DependentUpon>
    </Compile>
    <Compile Include="3DMap\CameraDirectionMovement.cs" />
    <Compile Include="3DMap\PositionDirection.cs" />
    <Compile Include="3DMap\MapRecorder.cs" />
    <Compile Include="3DMap\Polygon.cs" />
    <Compile Include="3DMap\Data3DSetClass.cs" />
    <Compile Include="3DMap\DatasetBuilder.cs" />
    <Compile Include="3DMap\MapManager.cs" />
    <Compile Include="3DMap\KeyboardActions.cs" />
    <Compile Include="3DMap\StarGrid.cs" />
    <Compile Include="3DMap\StarNamesList.cs" />
    <Compile Include="3DMap\Zoom.cs" />
    <Compile Include="Actions\ActionCommands\ActionShip.cs" />
    <Compile Include="Actions\ActionCommands\ActionTimer.cs" />
    <Compile Include="Actions\ActionCommands\ActionUserInteraction.cs" />
    <Compile Include="Actions\ActionController.cs" />
    <Compile Include="Actions\Action.cs" />
    <Compile Include="Actions\ActionCommands\ActionEvent.cs" />
    <Compile Include="Actions\ActionCommands\ActionHistoryTab.cs" />
    <Compile Include="Actions\ActionCommands\ActionLedger.cs" />
    <Compile Include="Actions\ActionCommands\ActionMaterialsCommodities.cs" />
    <Compile Include="Actions\ActionCommands\ActionPerform.cs" />
    <Compile Include="Actions\ActionCommands\ActionPopout.cs" />
    <Compile Include="Actions\ActionCommands\ActionProgramwindow.cs" />
    <Compile Include="Actions\ActionCommands\ActionReturn.cs" />
    <Compile Include="Actions\ActionCommands\ActionScanStar.cs" />
    <Compile Include="Actions\ActionFile.cs" />
    <Compile Include="Actions\ActionFileList.cs" />
    <Compile Include="Actions\ActionProgramList.cs" />
    <Compile Include="Actions\ActionVars.cs" />
    <Compile Include="Audio\AudioDeviceConfigure.cs">
      <SubType>Form</SubType>
    </Compile>
    <Compile Include="Audio\AudioDeviceConfigure.Designer.cs">
      <DependentUpon>AudioDeviceConfigure.cs</DependentUpon>
    </Compile>
    <Compile Include="Audio\AudioDriver.cs" />
    <Compile Include="Audio\AudioDriverCSCore.cs" />
    <Compile Include="Audio\AudioDriverDummy.cs" />
    <Compile Include="Audio\AudioQueue.cs" />
    <Compile Include="Audio\SoundEffectSettings.cs" />
    <Compile Include="Audio\SoundEffectDialog.cs">
      <SubType>Form</SubType>
    </Compile>
    <Compile Include="Audio\SoundEffectDialog.Designer.cs">
      <DependentUpon>SoundEffectDialog.cs</DependentUpon>
    </Compile>
    <Compile Include="Audio\SpeechConfigure.cs">
      <SubType>Form</SubType>
    </Compile>
    <Compile Include="Audio\SpeechConfigure.Designer.cs">
      <DependentUpon>SpeechConfigure.cs</DependentUpon>
    </Compile>
    <Compile Include="Audio\SpeechSynthesizer.cs" />
    <Compile Include="Audio\SpeechSythesizerDummy.cs" />
    <Compile Include="Audio\SpeechSythesizerWindows.cs" />
    <Compile Include="Audio\WaveConfigureDialog.cs">
      <SubType>Form</SubType>
    </Compile>
    <Compile Include="Audio\WaveConfigureDialog.Designer.cs">
      <DependentUpon>WaveConfigureDialog.cs</DependentUpon>
    </Compile>
    <Compile Include="CompanionAPI\CModules.cs" />
    <Compile Include="CompanionAPI\CStarport.cs" />
    <Compile Include="CompanionAPI\CSystem.cs" />
    <Compile Include="Conditions\ConditionFileHandles.cs" />
    <Compile Include="Conditions\ConditionFunctions.cs" />
    <Compile Include="Actions\ActionCommands\ActionPragma.cs" />
    <Compile Include="Actions\ActionCommands\ActionPrint.cs" />
    <Compile Include="Actions\ActionCommands\ActionSet.cs" />
    <Compile Include="Actions\ActionCommands\ActionSleep.cs" />
    <Compile Include="Actions\ActionCommands\ActionStructures.cs" />
    <Compile Include="Actions\ActionCommands\ActionPlay.cs" />
    <Compile Include="Actions\ActionProgramForm.cs">
      <SubType>Form</SubType>
    </Compile>
    <Compile Include="Actions\ActionProgramForm.Designer.cs">
      <DependentUpon>ActionProgramForm.cs</DependentUpon>
    </Compile>
    <Compile Include="Actions\ActionCommands\ActionRemEnd.cs" />
    <Compile Include="Actions\ActionProgramRun.cs" />
    <Compile Include="Actions\ActionRun.cs" />
    <Compile Include="Actions\ActionCommands\ActionSay.cs" />
    <Compile Include="Actions\ActionProgram.cs" />
    <Compile Include="Conditions\ConditionVariablesForm.cs">
      <SubType>Form</SubType>
    </Compile>
    <Compile Include="Conditions\ConditionVariablesForm.Designer.cs">
      <DependentUpon>ConditionVariablesForm.cs</DependentUpon>
    </Compile>
    <Compile Include="Conditions\ConditionVariables.cs" />
    <Compile Include="Controls\AutoCompleteDGV.cs" />
    <Compile Include="Controls\CheckedListControlCustom.cs">
      <SubType>Form</SubType>
    </Compile>
    <Compile Include="Controls\ControlHelpers.cs" />
    <Compile Include="Controls\CustomDateTimePicker.cs">
      <SubType>Component</SubType>
    </Compile>
    <Compile Include="Controls\DataGridViewExtensions.cs" />
    <Compile Include="Controls\AutoCompleteTextBox.cs">
      <SubType>Component</SubType>
    </Compile>
    <Compile Include="Controls\LabelExt.cs">
      <SubType>Component</SubType>
    </Compile>
    <Compile Include="Controls\PanelVScroll.cs">
      <SubType>Component</SubType>
    </Compile>
    <Compile Include="Controls\PictureBoxHotspot.cs">
      <SubType>Component</SubType>
    </Compile>
    <Compile Include="Controls\TabStrip.cs">
      <SubType>UserControl</SubType>
    </Compile>
    <Compile Include="Controls\TabStrip.Designer.cs">
      <DependentUpon>TabStrip.cs</DependentUpon>
    </Compile>
    <Compile Include="DB\BookmarkClass.cs" />
    <Compile Include="DB\MaterialCommoditiesDB.cs" />
    <Compile Include="DB\RegisterEntry.cs" />
    <Compile Include="DB\SQLiteCommandED.cs" />
    <Compile Include="DB\SQLiteConnectionED.cs" />
    <Compile Include="DB\SqLiteDBSchema.cs" />
    <Compile Include="DB\SQLiteConnectionSystem.cs" />
    <Compile Include="DB\SQLiteConnectionUser.cs" />
    <Compile Include="DB\TargetClass.cs" />
    <Compile Include="DebugCode.cs" />
    <Compile Include="EDDiscoveryController.cs" />
    <Compile Include="EDSM\EDSMLogFetcher.cs" />
    <Compile Include="EliteDangerous\BodyDesignations.cs" />
<<<<<<< HEAD
    <Compile Include="EliteDangerous\JournalEvents\JournalEDDCommodityPrices.cs" />
=======
    <Compile Include="EliteDangerous\JournalEvents\JournalSystemsShutdown.cs" />
>>>>>>> af2f5fca
    <Compile Include="EliteDangerous\JournalEvents\JournalEndCrewSession.cs" />
    <Compile Include="EliteDangerous\JournalFieldNaming.cs" />
    <Compile Include="EliteDangerous\Ledger.cs" />
    <Compile Include="EliteDangerous\MaterialCommoditiesList.cs" />
    <Compile Include="EliteDangerous\MissionList.cs" />
    <Compile Include="EliteDangerous\ModuleEDID.cs" />
    <Compile Include="EliteDangerous\JournalEntryAttributes.cs" />
    <Compile Include="EliteDangerous\JournalEntryInterfaces.cs" />
    <Compile Include="CompanionAPI\CompanionCredentials.cs" />
    <Compile Include="CompanionAPI\CompanionException.cs" />
    <Compile Include="CompanionAPI\CompanionAPIClass.cs" />
    <Compile Include="CompanionAPI\CProfile.cs" />
    <Compile Include="CompanionAPI\CShip.cs" />
    <Compile Include="CompanionAPI\RijndaelCrypt.cs" />
    <Compile Include="CompanionAPI\CCommander.cs" />
    <Compile Include="EliteDangerous\JournalEvents\JournalMaterials.cs" />
    <Compile Include="EliteDangerous\JournalEvents\JournalCargo.cs" />
    <Compile Include="EliteDangerous\JournalEvents\JournalChangeCrewRole.cs" />
    <Compile Include="EliteDangerous\JournalEvents\JournalCrewMemberJoins.cs" />
    <Compile Include="EliteDangerous\JournalEvents\JournalCrewMemberQuits.cs" />
    <Compile Include="EliteDangerous\JournalEvents\JournalJoinACrew.cs" />
    <Compile Include="EliteDangerous\JournalEvents\JournalKickCrewMember.cs" />
    <Compile Include="EliteDangerous\JournalEvents\JournalLoadout.cs" />
    <Compile Include="EliteDangerous\JournalEvents\JournalPassengers.cs" />
    <Compile Include="EliteDangerous\JournalEvents\JournalQuitACrew.cs" />
    <Compile Include="EliteDangerous\JournalEvents\JournalScanned.cs" />
    <Compile Include="EliteDangerous\JournalEvents\JournalSetUserShipName.cs" />
    <Compile Include="EliteDangerous\JournalEvents\JournalStartJump.cs" />
    <Compile Include="EliteDangerous\ShipInformation.cs" />
    <Compile Include="ExportImport\ExportGrid.cs" />
    <Compile Include="ExportImport\ExportSphereSystems.cs" />
    <Compile Include="Forms\CommanderForm.cs">
      <SubType>Form</SubType>
    </Compile>
    <Compile Include="Forms\CommanderForm.Designer.cs">
      <DependentUpon>CommanderForm.cs</DependentUpon>
    </Compile>
    <Compile Include="Forms\DownloadManagerForm.cs">
      <SubType>Form</SubType>
    </Compile>
    <Compile Include="Forms\DownloadManagerForm.Designer.cs">
      <DependentUpon>DownloadManagerForm.cs</DependentUpon>
    </Compile>
    <Compile Include="Forms\FormCAPI.cs">
      <SubType>Form</SubType>
    </Compile>
    <Compile Include="Forms\FormCAPI.Designer.cs">
      <DependentUpon>FormCAPI.cs</DependentUpon>
    </Compile>
    <Compile Include="Forms\ImportSphere.cs">
      <SubType>Form</SubType>
    </Compile>
    <Compile Include="Forms\ImportSphere.Designer.cs">
      <DependentUpon>ImportSphere.cs</DependentUpon>
    </Compile>
    <Compile Include="Forms\MessageBoxTheme.cs">
      <SubType>Form</SubType>
    </Compile>
    <Compile Include="Forms\MessageBoxTheme.Designer.cs">
      <DependentUpon>MessageBoxTheme.cs</DependentUpon>
    </Compile>
    <Compile Include="Forms\PromptDialogs.cs" />
    <Compile Include="Forms\SetNoteForm.cs">
      <SubType>Form</SubType>
    </Compile>
    <Compile Include="Forms\SetNoteForm.Designer.cs">
      <DependentUpon>SetNoteForm.cs</DependentUpon>
    </Compile>
    <Compile Include="HTTP\VersioningManager.cs" />
    <Compile Include="HTTP\GitHubFile.cs" />
    <Compile Include="PopOutControl.cs" />
    <Compile Include="Forms\ShipDetails.cs">
      <SubType>Form</SubType>
    </Compile>
    <Compile Include="Forms\ShipDetails.Designer.cs">
      <DependentUpon>ShipDetails.cs</DependentUpon>
    </Compile>
    <Compile Include="Conditions\ConditionLists.cs" />
    <Compile Include="Conditions\StringParser.cs" />
    <Compile Include="IDiscoveryController.cs" />
    <Compile Include="RoutingUtils.cs" />
    <Compile Include="ExportImport\ExportNotes.cs" />
    <Compile Include="ExportImport\ImportHistory.cs" />
    <Compile Include="TraceLog.cs" />
    <Compile Include="Trilateration\DistanceParser.cs" />
    <Compile Include="Controls\SplitContainerCustom.cs">
      <SubType>Component</SubType>
    </Compile>
    <Compile Include="EDDN\EDDNClass.cs" />
    <Compile Include="EDDN\EDDNSync.cs" />
    <Compile Include="EDSM\GalacticMapObject.cs" />
    <Compile Include="EDSM\GalacticMapping.cs" />
    <Compile Include="EDSM\GalMapType.cs" />
    <Compile Include="EliteDangerous\Bodies.cs" />
    <Compile Include="EliteDangerous\EDJournalClass.cs" />
    <Compile Include="EliteDangerous\EDJournalReader.cs" />
    <Compile Include="EliteDangerous\JournalEntry.cs" />
    <Compile Include="EliteDangerous\JournalEvents\JournalApproachSettlement.cs" />
    <Compile Include="EliteDangerous\JournalEvents\JournalBounty.cs" />
    <Compile Include="EliteDangerous\JournalEvents\JournalBuyAmmo.cs" />
    <Compile Include="EliteDangerous\JournalEvents\JournalBuyDrones.cs" />
    <Compile Include="EliteDangerous\JournalEvents\JournalBuyExplorationData.cs" />
    <Compile Include="EliteDangerous\JournalEvents\JournalBuyTradeData.cs" />
    <Compile Include="EliteDangerous\JournalEvents\JournalCapShipBond.cs" />
    <Compile Include="EliteDangerous\JournalEvents\JournalClearSavedGame.cs" />
    <Compile Include="EliteDangerous\JournalEvents\JournalCockpitBreached.cs" />
    <Compile Include="EliteDangerous\JournalEvents\JournalCollectCargo.cs" />
    <Compile Include="EliteDangerous\JournalEvents\JournalCommitCrime.cs" />
    <Compile Include="EliteDangerous\JournalEvents\JournalCommunityGoalDiscard.cs" />
    <Compile Include="EliteDangerous\JournalEvents\JournalCommunityGoalJoin.cs" />
    <Compile Include="EliteDangerous\JournalEvents\JournalCommunityGoalReward.cs" />
    <Compile Include="EliteDangerous\JournalEvents\JournalContinued.cs" />
    <Compile Include="EliteDangerous\JournalEvents\JournalCrewAssign.cs" />
    <Compile Include="EliteDangerous\JournalEvents\JournalCrewFire.cs" />
    <Compile Include="EliteDangerous\JournalEvents\JournalCrewHire.cs" />
    <Compile Include="EliteDangerous\JournalEvents\JournalDatalinkScan.cs" />
    <Compile Include="EliteDangerous\JournalEvents\JournalDatalinkVoucher.cs" />
    <Compile Include="EliteDangerous\JournalEvents\JournalDataScanned.cs" />
    <Compile Include="EliteDangerous\JournalEvents\JournalDied.cs" />
    <Compile Include="EliteDangerous\JournalEvents\JournalDocked.cs" />
    <Compile Include="EliteDangerous\JournalEvents\JournalDockFighter.cs" />
    <Compile Include="EliteDangerous\JournalEvents\JournalDockingCancelled.cs" />
    <Compile Include="EliteDangerous\JournalEvents\JournalDockingDenied.cs" />
    <Compile Include="EliteDangerous\JournalEvents\JournalDockingGranted.cs" />
    <Compile Include="EliteDangerous\JournalEvents\JournalDockingRequested.cs" />
    <Compile Include="EliteDangerous\JournalEvents\JournalDockingTimeout.cs" />
    <Compile Include="EliteDangerous\JournalEvents\JournalDockSRV.cs" />
    <Compile Include="EliteDangerous\JournalEvents\JournalEDDItemSet.cs" />
    <Compile Include="EliteDangerous\JournalEvents\JournalEjectCargo.cs" />
    <Compile Include="EliteDangerous\JournalEvents\JournalEngineerApply.cs" />
    <Compile Include="EliteDangerous\JournalEvents\JournalEngineerCraft.cs" />
    <Compile Include="EliteDangerous\JournalEvents\JournalEngineerProgress.cs" />
    <Compile Include="EliteDangerous\JournalEvents\JournalEscapeInterdiction.cs" />
    <Compile Include="EliteDangerous\JournalEvents\JournalFactionKillBond.cs" />
    <Compile Include="EliteDangerous\JournalEvents\JournalFetchRemoteModule.cs" />
    <Compile Include="EliteDangerous\JournalEvents\JournalFileheader.cs" />
    <Compile Include="EliteDangerous\JournalEvents\JournalFuelScope.cs" />
    <Compile Include="EliteDangerous\JournalEvents\JournalHeatDamage.cs" />
    <Compile Include="EliteDangerous\JournalEvents\JournalHeatWarning.cs" />
    <Compile Include="EliteDangerous\JournalEvents\JournalHullDamage.cs" />
    <Compile Include="EliteDangerous\JournalEvents\JournalInterdicted.cs" />
    <Compile Include="EliteDangerous\JournalEvents\JournalInterdiction.cs" />
    <Compile Include="EliteDangerous\JournalEvents\JournalJetConeBoost.cs" />
    <Compile Include="EliteDangerous\JournalEvents\JournalJetConeDamage.cs" />
    <Compile Include="EliteDangerous\JournalEvents\JournalLaunchFighter.cs" />
    <Compile Include="EliteDangerous\JournalEvents\JournalLaunchSRV.cs" />
    <Compile Include="EliteDangerous\JournalEvents\JournalLiftoff.cs" />
    <Compile Include="EliteDangerous\JournalEvents\JournalLocOrJump.cs" />
    <Compile Include="EliteDangerous\JournalEvents\JournalLocation.cs" />
    <Compile Include="EliteDangerous\JournalEvents\JournalFSDJump.cs" />
    <Compile Include="EliteDangerous\JournalEvents\JournalLoadGame.cs" />
    <Compile Include="EliteDangerous\JournalEvents\JournalMarketBuy.cs" />
    <Compile Include="EliteDangerous\JournalEvents\JournalMarketSell.cs" />
    <Compile Include="EliteDangerous\JournalEvents\JournalMassModuleStore.cs" />
    <Compile Include="EliteDangerous\JournalEvents\JournalMaterialCollected.cs" />
    <Compile Include="EliteDangerous\JournalEvents\JournalMaterialDiscarded.cs" />
    <Compile Include="EliteDangerous\JournalEvents\JournalMaterialDiscovered.cs" />
    <Compile Include="EliteDangerous\JournalEvents\JournalMiningRefined.cs" />
    <Compile Include="EliteDangerous\JournalEvents\JournalMissionAbandoned.cs" />
    <Compile Include="EliteDangerous\JournalEvents\JournalMissionAccepted.cs" />
    <Compile Include="EliteDangerous\JournalEvents\JournalMissionCompleted.cs" />
    <Compile Include="EliteDangerous\JournalEvents\JournalMissionFailed.cs" />
    <Compile Include="EliteDangerous\JournalEvents\JournalModuleBuy.cs" />
    <Compile Include="EliteDangerous\JournalEvents\JournalModuleRetrieve.cs" />
    <Compile Include="EliteDangerous\JournalEvents\JournalModuleSell.cs" />
    <Compile Include="EliteDangerous\JournalEvents\JournalModuleSellRemote.cs" />
    <Compile Include="EliteDangerous\JournalEvents\JournalModuleStore.cs" />
    <Compile Include="EliteDangerous\JournalEvents\JournalModuleSwap.cs" />
    <Compile Include="EliteDangerous\JournalEvents\JournalNewCommander.cs" />
    <Compile Include="EliteDangerous\JournalEvents\JournalPayFines.cs" />
    <Compile Include="EliteDangerous\JournalEvents\JournalPayLegacyFines.cs" />
    <Compile Include="EliteDangerous\JournalEvents\JournalPowerplayCollect.cs" />
    <Compile Include="EliteDangerous\JournalEvents\JournalPowerplayDefect.cs" />
    <Compile Include="EliteDangerous\JournalEvents\JournalPowerplayDeliver.cs" />
    <Compile Include="EliteDangerous\JournalEvents\JournalPowerplayFastTrack.cs" />
    <Compile Include="EliteDangerous\JournalEvents\JournalPowerplayJoin.cs" />
    <Compile Include="EliteDangerous\JournalEvents\JournalPowerplayLeave.cs" />
    <Compile Include="EliteDangerous\JournalEvents\JournalPowerplaySalary.cs" />
    <Compile Include="EliteDangerous\JournalEvents\JournalPowerplayVote.cs" />
    <Compile Include="EliteDangerous\JournalEvents\JournalPowerplayVoucher.cs" />
    <Compile Include="EliteDangerous\JournalEvents\JournalProgress.cs" />
    <Compile Include="EliteDangerous\JournalEvents\JournalPromotion.cs" />
    <Compile Include="EliteDangerous\JournalEvents\JournalPVPKill.cs" />
    <Compile Include="EliteDangerous\JournalEvents\JournalRank.cs" />
    <Compile Include="EliteDangerous\JournalEvents\JournalRebootRepair.cs" />
    <Compile Include="EliteDangerous\JournalEvents\JournalReceiveText.cs" />
    <Compile Include="EliteDangerous\JournalEvents\JournalRedeemVoucher.cs" />
    <Compile Include="EliteDangerous\JournalEvents\JournalRefuelAll.cs" />
    <Compile Include="EliteDangerous\JournalEvents\JournalRefuelPartial.cs" />
    <Compile Include="EliteDangerous\JournalEvents\JournalRepair.cs" />
    <Compile Include="EliteDangerous\JournalEvents\JournalRepairAll.cs" />
    <Compile Include="EliteDangerous\JournalEvents\JournalRestockVehicle.cs" />
    <Compile Include="EliteDangerous\JournalEvents\JournalResurrect.cs" />
    <Compile Include="EliteDangerous\JournalEvents\JournalScan.cs" />
    <Compile Include="EliteDangerous\JournalEvents\JournalScientificResearch.cs" />
    <Compile Include="EliteDangerous\JournalEvents\JournalScreenshot.cs" />
    <Compile Include="EliteDangerous\JournalEvents\JournalSelfDestruct.cs" />
    <Compile Include="EliteDangerous\JournalEvents\JournalSellDrones.cs" />
    <Compile Include="EliteDangerous\JournalEvents\JournalSellExplorationData.cs" />
    <Compile Include="EliteDangerous\JournalEvents\JournalSendText.cs" />
    <Compile Include="EliteDangerous\JournalEvents\JournalShieldState.cs" />
    <Compile Include="EliteDangerous\JournalEvents\JournalShipyardBuy.cs" />
    <Compile Include="EliteDangerous\JournalEvents\JournalShipyardNew.cs" />
    <Compile Include="EliteDangerous\JournalEvents\JournalShipyardSell.cs" />
    <Compile Include="EliteDangerous\JournalEvents\JournalShipyardSwap.cs" />
    <Compile Include="EliteDangerous\JournalEvents\JournalShipyardTransfer.cs" />
    <Compile Include="EliteDangerous\JournalEvents\JournalSupercruiseEntry.cs" />
    <Compile Include="EliteDangerous\JournalEvents\JournalSupercruiseExit.cs" />
    <Compile Include="EliteDangerous\JournalEvents\JournalSynthesis.cs" />
    <Compile Include="EliteDangerous\JournalEvents\JournalTouchdown.cs" />
    <Compile Include="EliteDangerous\JournalEvents\JournalUndocked.cs" />
    <Compile Include="EliteDangerous\JournalEvents\JournalUnknown.cs" />
    <Compile Include="EliteDangerous\JournalEvents\JournalUSSDrop.cs" />
    <Compile Include="EliteDangerous\JournalEvents\JournalVehicleSwitch.cs" />
    <Compile Include="EliteDangerous\JournalEvents\JournalWingAdd.cs" />
    <Compile Include="EliteDangerous\JournalEvents\JournalWingJoin.cs" />
    <Compile Include="EliteDangerous\JournalEvents\JournalWingLeave.cs" />
    <Compile Include="EliteDangerous\StarScan.cs" />
    <Compile Include="ExportImport\ExportExplorationData.cs" />
    <Compile Include="ExportImport\ExportFilteredSystems.cs" />
    <Compile Include="ExportImport\ExportRoute.cs" />
    <Compile Include="Forms\FindMaterialsForm.cs">
      <SubType>Form</SubType>
    </Compile>
    <Compile Include="Forms\FindMaterialsForm.Designer.cs">
      <DependentUpon>FindMaterialsForm.cs</DependentUpon>
    </Compile>
    <Compile Include="Conditions\ConditionFilterForm.cs">
      <SubType>Form</SubType>
    </Compile>
    <Compile Include="Conditions\ConditionFilterForm.Designer.cs">
      <DependentUpon>ConditionFilterForm.cs</DependentUpon>
    </Compile>
    <Compile Include="JSON\JSONPrettyPrint.cs" />
    <Compile Include="EliteDangerous\LogReaderBase.cs" />
    <Compile Include="EliteDangerous\NetLogReader.cs" />
    <Compile Include="ExportImport\ExportBase.cs" />
    <Compile Include="ExportImport\ExportControl.cs">
      <SubType>UserControl</SubType>
    </Compile>
    <Compile Include="ExportImport\ExportControl.Designer.cs">
      <DependentUpon>ExportControl.cs</DependentUpon>
    </Compile>
    <Compile Include="ExportImport\ExportFSDJump.cs" />
    <Compile Include="ExportImport\ExportScan.cs" />
    <Compile Include="Forms\AssignTravelLogSystemForm.cs">
      <SubType>Form</SubType>
    </Compile>
    <Compile Include="Forms\AssignTravelLogSystemForm.Designer.cs">
      <DependentUpon>AssignTravelLogSystemForm.cs</DependentUpon>
    </Compile>
    <Compile Include="Forms\BookmarkForm.cs">
      <SubType>Form</SubType>
    </Compile>
    <Compile Include="Forms\BookmarkForm.Designer.cs">
      <DependentUpon>BookmarkForm.cs</DependentUpon>
    </Compile>
    <Compile Include="Forms\NewReleaseForm.cs">
      <SubType>Form</SubType>
    </Compile>
    <Compile Include="Forms\NewReleaseForm.Designer.cs">
      <DependentUpon>NewReleaseForm.cs</DependentUpon>
    </Compile>
    <Compile Include="Forms\SplashForm.cs">
      <SubType>Form</SubType>
    </Compile>
    <Compile Include="Forms\SplashForm.Designer.cs">
      <DependentUpon>SplashForm.cs</DependentUpon>
    </Compile>
    <Compile Include="Forms\TabControlForm.cs">
      <SubType>Form</SubType>
    </Compile>
    <Compile Include="Forms\TabControlForm.Designer.cs">
      <DependentUpon>TabControlForm.cs</DependentUpon>
    </Compile>
    <Compile Include="Forms\TimedMessage.cs">
      <SubType>Form</SubType>
    </Compile>
    <Compile Include="Forms\TimedMessage.Designer.cs">
      <DependentUpon>TimedMessage.cs</DependentUpon>
    </Compile>
    <Compile Include="Forms\InfoForm.cs">
      <SubType>Form</SubType>
    </Compile>
    <Compile Include="Forms\InfoForm.Designer.cs">
      <DependentUpon>InfoForm.cs</DependentUpon>
    </Compile>
    <Compile Include="Forms\RecordStep.cs">
      <SubType>Form</SubType>
    </Compile>
    <Compile Include="Forms\RecordStep.Designer.cs">
      <DependentUpon>RecordStep.cs</DependentUpon>
    </Compile>
    <Compile Include="Forms\UserControlForm.cs">
      <SubType>Form</SubType>
    </Compile>
    <Compile Include="Forms\UserControlForm.Designer.cs">
      <DependentUpon>UserControlForm.cs</DependentUpon>
    </Compile>
    <Compile Include="HistoryList.cs" />
    <Compile Include="HTTP\DownloadFile.cs" />
    <Compile Include="HTTP\GitHubClass.cs" />
    <Compile Include="HTTP\GitHubRelease.cs" />
    <Compile Include="JSON\JSONHelper.cs" />
    <Compile Include="ObjectExtensions.cs" />
    <Compile Include="Controls\ButtonExt.cs">
      <SubType>Component</SubType>
    </Compile>
    <Compile Include="Controls\CheckBoxCustom.cs">
      <SubType>Component</SubType>
    </Compile>
    <Compile Include="Controls\CustomColourTable.cs" />
    <Compile Include="Controls\StatusStripCustom.cs">
      <SubType>Component</SubType>
    </Compile>
    <Compile Include="Controls\DataViewScrollerPanel.cs">
      <SubType>Component</SubType>
    </Compile>
    <Compile Include="Controls\GroupBoxCustom.cs">
      <SubType>Component</SubType>
    </Compile>
    <Compile Include="Controls\NumericUpDownCustom.cs">
      <SubType>Component</SubType>
    </Compile>
    <Compile Include="Controls\RadioButtonCustom.cs">
      <SubType>Component</SubType>
    </Compile>
    <Compile Include="Controls\RichTextBoxScroll.cs">
      <SubType>Component</SubType>
    </Compile>
    <Compile Include="Controls\TabControlCustom.cs">
      <SubType>Component</SubType>
    </Compile>
    <Compile Include="Controls\TabStyleCustom.cs" />
    <Compile Include="Controls\DrawnPanel.cs">
      <SubType>Component</SubType>
    </Compile>
    <Compile Include="Controls\ComboBoxCustom.cs">
      <SubType>Form</SubType>
    </Compile>
    <Compile Include="Controls\ListControlCustom.cs">
      <SubType>Component</SubType>
    </Compile>
    <Compile Include="Controls\TextBoxBorder.cs">
      <SubType>Component</SubType>
    </Compile>
    <Compile Include="Controls\ToolStripComboBoxCustom.cs">
      <SubType>Component</SubType>
    </Compile>
    <Compile Include="Controls\UpDown.cs">
      <SubType>Component</SubType>
    </Compile>
    <Compile Include="Controls\VScrollCustom.cs">
      <SubType>Component</SubType>
    </Compile>
    <Compile Include="DB\SavedRouteClass.cs" />
    <Compile Include="DB\ISystem.cs" />
    <Compile Include="DB\InMemory\SystemClass.cs" />
    <Compile Include="DB\IVisitedSystems.cs" />
    <Compile Include="DB\TravelLogUnit.cs" />
    <Compile Include="DB\WantedSystemClass.cs" />
    <Compile Include="EDDConfig.cs" />
    <Compile Include="EDDiscoveryServer\EDDiscoveryServer.cs" />
    <Compile Include="EDDTheme.cs" />
    <Compile Include="EDDToolStripRenderer.cs" />
    <Compile Include="EDSM\EDSMClass.cs" />
    <Compile Include="EDSM\EDSMSync.cs" />
    <Compile Include="EliteDangerous\EDCommander.cs" />
    <Compile Include="EliteDangerous\EliteDangerous.cs" />
    <Compile Include="3DMap\FormMap.cs">
      <SubType>Form</SubType>
    </Compile>
    <Compile Include="3DMap\FormMap.Designer.cs">
      <DependentUpon>FormMap.cs</DependentUpon>
    </Compile>
    <Compile Include="Trilateration\SysWarning.cs">
      <SubType>Form</SubType>
    </Compile>
    <Compile Include="Trilateration\SysWarning.Designer.cs">
      <DependentUpon>SysWarning.cs</DependentUpon>
    </Compile>
    <Compile Include="UserControls\DataGridViewSorter.cs" />
    <Compile Include="DB\SQLiteDBClass.cs" />
    <Compile Include="DB\SystemClass.cs" />
    <Compile Include="DB\SystemNoteClass.cs" />
    <Compile Include="Forms\AboutForm.cs">
      <SubType>Form</SubType>
    </Compile>
    <Compile Include="Forms\AboutForm.Designer.cs">
      <DependentUpon>AboutForm.cs</DependentUpon>
    </Compile>
    <Compile Include="Forms\ThemeEditor.cs">
      <SubType>Form</SubType>
    </Compile>
    <Compile Include="Forms\ThemeEditor.Designer.cs">
      <DependentUpon>ThemeEditor.cs</DependentUpon>
    </Compile>
    <Compile Include="HTTP\HttpCom.cs" />
    <Compile Include="HTTP\ResponseData.cs" />
    <Compile Include="Forms\MoveToCommander.cs">
      <SubType>Form</SubType>
    </Compile>
    <Compile Include="Forms\MoveToCommander.Designer.cs">
      <DependentUpon>MoveToCommander.cs</DependentUpon>
    </Compile>
    <Compile Include="EMK\Arc.cs" />
    <Compile Include="EMK\AStar.cs" />
    <Compile Include="EMK\Graph.cs" />
    <Compile Include="EMK\Node.cs" />
    <Compile Include="EMK\Point3D.cs" />
    <Compile Include="EMK\SortableList.cs" />
    <Compile Include="EMK\Track.cs" />
    <Compile Include="EMK\Vector3D.cs" />
    <Compile Include="EDDiscoveryForm.cs">
      <SubType>Form</SubType>
    </Compile>
    <Compile Include="EDDiscoveryForm.Designer.cs">
      <DependentUpon>EDDiscoveryForm.cs</DependentUpon>
    </Compile>
    <Compile Include="EliteDangerous\NetLogClass.cs" />
    <Compile Include="ImageHandler.cs">
      <SubType>UserControl</SubType>
    </Compile>
    <Compile Include="ImageHandler.Designer.cs">
      <DependentUpon>ImageHandler.cs</DependentUpon>
    </Compile>
    <Compile Include="Program.cs" />
    <Compile Include="Properties\AssemblyInfo.cs" />
    <Compile Include="RouteControl.cs">
      <SubType>UserControl</SubType>
    </Compile>
    <Compile Include="RouteControl.Designer.cs">
      <DependentUpon>RouteControl.cs</DependentUpon>
    </Compile>
    <Compile Include="SavedRouteExpeditionControl.cs">
      <SubType>UserControl</SubType>
    </Compile>
    <Compile Include="SavedRouteExpeditionControl.Designer.cs">
      <DependentUpon>SavedRouteExpeditionControl.cs</DependentUpon>
    </Compile>
    <Compile Include="Settings.cs">
      <SubType>UserControl</SubType>
    </Compile>
    <Compile Include="Settings.Designer.cs">
      <DependentUpon>Settings.cs</DependentUpon>
    </Compile>
    <Compile Include="Forms\Obsolete\SystemViewForm.cs">
      <SubType>Form</SubType>
    </Compile>
    <Compile Include="Forms\Obsolete\SystemViewForm.Designer.cs">
      <DependentUpon>SystemViewForm.cs</DependentUpon>
    </Compile>
    <Compile Include="Tools.cs" />
    <Compile Include="TravelHistoryControl.cs">
      <SubType>UserControl</SubType>
    </Compile>
    <Compile Include="TravelHistoryControl.Designer.cs">
      <DependentUpon>TravelHistoryControl.cs</DependentUpon>
    </Compile>
    <Compile Include="UserControls\EngineeringFilters.cs" />
    <Compile Include="UserControls\TravelHistoryFilter.cs" />
    <Compile Include="Trilateration\TrilaterationControl.cs">
      <SubType>UserControl</SubType>
    </Compile>
    <Compile Include="Trilateration\TrilaterationControl.Designer.cs">
      <DependentUpon>TrilaterationControl.cs</DependentUpon>
    </Compile>
    <Compile Include="JournalViewControl.cs">
      <SubType>UserControl</SubType>
    </Compile>
    <Compile Include="JournalViewControl.Designer.cs">
      <DependentUpon>JournalViewControl.cs</DependentUpon>
    </Compile>
    <Compile Include="UserControls\UserControlExploration.cs">
      <SubType>UserControl</SubType>
    </Compile>
    <Compile Include="UserControls\UserControlExploration.Designer.cs">
      <DependentUpon>UserControlExploration.cs</DependentUpon>
    </Compile>
    <Compile Include="UserControls\UserControlMissions.cs">
      <SubType>UserControl</SubType>
    </Compile>
    <Compile Include="UserControls\UserControlMissions.Designer.cs">
      <DependentUpon>UserControlMissions.cs</DependentUpon>
    </Compile>
    <Compile Include="UserControls\UserControlEngineering.cs">
      <SubType>UserControl</SubType>
    </Compile>
    <Compile Include="UserControls\UserControlEngineering.Designer.cs">
      <DependentUpon>UserControlEngineering.cs</DependentUpon>
    </Compile>
    <Compile Include="UserControls\UserControlSynthesis.cs">
      <SubType>UserControl</SubType>
    </Compile>
    <Compile Include="UserControls\UserControlSynthesis.Designer.cs">
      <DependentUpon>UserControlSynthesis.cs</DependentUpon>
    </Compile>
    <Compile Include="UserControls\UserControlModules.cs">
      <SubType>UserControl</SubType>
    </Compile>
    <Compile Include="UserControls\UserControlModules.Designer.cs">
      <DependentUpon>UserControlModules.cs</DependentUpon>
    </Compile>
    <Compile Include="UserControls\UserControlNotePanel.cs">
      <SubType>UserControl</SubType>
    </Compile>
    <Compile Include="UserControls\UserControlNotePanel.Designer.cs">
      <DependentUpon>UserControlNotePanel.cs</DependentUpon>
    </Compile>
    <Compile Include="UserControls\UserControlRouteTracker.cs">
      <SubType>UserControl</SubType>
    </Compile>
    <Compile Include="UserControls\UserControlRouteTracker.Designer.cs">
      <DependentUpon>UserControlRouteTracker.cs</DependentUpon>
    </Compile>
    <Compile Include="UserControls\UserControlScan.cs">
      <SubType>UserControl</SubType>
    </Compile>
    <Compile Include="UserControls\UserControlScan.Designer.cs">
      <DependentUpon>UserControlScan.cs</DependentUpon>
    </Compile>
    <Compile Include="UserControls\UserControlSpanel.cs">
      <SubType>UserControl</SubType>
    </Compile>
    <Compile Include="UserControls\UserControlSpanel.Designer.cs">
      <DependentUpon>UserControlSpanel.cs</DependentUpon>
    </Compile>
    <Compile Include="UserControls\UserControlStats.cs">
      <SubType>UserControl</SubType>
    </Compile>
    <Compile Include="UserControls\UserControlStats.Designer.cs">
      <DependentUpon>UserControlStats.cs</DependentUpon>
    </Compile>
    <Compile Include="UserControls\UserControlScreenshot.cs">
      <SubType>UserControl</SubType>
    </Compile>
    <Compile Include="UserControls\UserControlScreenshot.Designer.cs">
      <DependentUpon>UserControlScreenshot.cs</DependentUpon>
    </Compile>
    <Compile Include="UserControls\UserControlCommonBase.cs">
      <SubType>UserControl</SubType>
    </Compile>
    <Compile Include="UserControls\UserControlJournalGrid.cs">
      <SubType>UserControl</SubType>
    </Compile>
    <Compile Include="UserControls\UserControlJournalGrid.Designer.cs">
      <DependentUpon>UserControlJournalGrid.cs</DependentUpon>
    </Compile>
    <Compile Include="UserControls\UserControlLog.cs">
      <SubType>UserControl</SubType>
    </Compile>
    <Compile Include="UserControls\UserControlLog.Designer.cs">
      <DependentUpon>UserControlLog.cs</DependentUpon>
    </Compile>
    <Compile Include="UserControls\UserControlLedger.cs">
      <SubType>UserControl</SubType>
    </Compile>
    <Compile Include="UserControls\UserControlLedger.Designer.cs">
      <DependentUpon>UserControlLedger.cs</DependentUpon>
    </Compile>
    <Compile Include="UserControls\UserControlMaterialCommodities.cs">
      <SubType>UserControl</SubType>
    </Compile>
    <Compile Include="UserControls\UserControlMaterialCommodities.Designer.cs">
      <DependentUpon>UserControlMaterialCommodities.cs</DependentUpon>
    </Compile>
    <Compile Include="UserControls\UserControlStarDistance.cs">
      <SubType>UserControl</SubType>
    </Compile>
    <Compile Include="UserControls\UserControlStarDistance.Designer.cs">
      <DependentUpon>UserControlStarDistance.cs</DependentUpon>
    </Compile>
    <Compile Include="UserControls\UserControlStatsTime.cs">
      <SubType>UserControl</SubType>
    </Compile>
    <Compile Include="UserControls\UserControlStatsTime.Designer.cs">
      <DependentUpon>UserControlStatsTime.cs</DependentUpon>
    </Compile>
    <Compile Include="UserControls\UserControlTravelGrid.cs">
      <SubType>UserControl</SubType>
    </Compile>
    <Compile Include="UserControls\UserControlTravelGrid.Designer.cs">
      <DependentUpon>UserControlTravelGrid.cs</DependentUpon>
    </Compile>
    <Compile Include="UserControls\UserControlTrippanel.cs">
      <SubType>UserControl</SubType>
    </Compile>
    <Compile Include="UserControls\UserControlTrippanel.Designer.cs">
      <DependentUpon>UserControlTrippanel.cs</DependentUpon>
    </Compile>
    <Compile Include="Vector3.cs" />
    <Compile Include="Win32Constants.cs" />
    <Content Include="edlogo_3mo_icon.ico" />
    <Content Include="fround.js">
      <CopyToOutputDirectory>Always</CopyToOutputDirectory>
    </Content>
    <EmbeddedResource Include="Actions\ActionProgramForm.resx">
      <DependentUpon>ActionProgramForm.cs</DependentUpon>
    </EmbeddedResource>
    <EmbeddedResource Include="Audio\AudioDeviceConfigure.resx">
      <DependentUpon>AudioDeviceConfigure.cs</DependentUpon>
    </EmbeddedResource>
    <EmbeddedResource Include="Audio\SoundEffectDialog.resx">
      <DependentUpon>SoundEffectDialog.cs</DependentUpon>
    </EmbeddedResource>
    <EmbeddedResource Include="Audio\SpeechConfigure.resx">
      <DependentUpon>SpeechConfigure.cs</DependentUpon>
    </EmbeddedResource>
    <EmbeddedResource Include="Audio\WaveConfigureDialog.resx">
      <DependentUpon>WaveConfigureDialog.cs</DependentUpon>
    </EmbeddedResource>
    <EmbeddedResource Include="Conditions\ConditionVariablesForm.resx">
      <DependentUpon>ConditionVariablesForm.cs</DependentUpon>
    </EmbeddedResource>
    <EmbeddedResource Include="Controls\AutoCompleteTextBox.resx">
      <DependentUpon>AutoCompleteTextBox.cs</DependentUpon>
    </EmbeddedResource>
    <EmbeddedResource Include="Controls\RichTextBoxScroll.resx">
      <DependentUpon>RichTextBoxScroll.cs</DependentUpon>
    </EmbeddedResource>
    <EmbeddedResource Include="Controls\TabStrip.resx">
      <DependentUpon>TabStrip.cs</DependentUpon>
    </EmbeddedResource>
    <EmbeddedResource Include="Forms\CommanderForm.resx">
      <DependentUpon>CommanderForm.cs</DependentUpon>
    </EmbeddedResource>
    <EmbeddedResource Include="Forms\DownloadManagerForm.resx">
      <DependentUpon>DownloadManagerForm.cs</DependentUpon>
    </EmbeddedResource>
    <EmbeddedResource Include="Forms\FindMaterialsForm.resx">
      <DependentUpon>FindMaterialsForm.cs</DependentUpon>
    </EmbeddedResource>
    <EmbeddedResource Include="Forms\FormCAPI.resx">
      <DependentUpon>FormCAPI.cs</DependentUpon>
    </EmbeddedResource>
    <EmbeddedResource Include="Forms\ImportSphere.resx">
      <DependentUpon>ImportSphere.cs</DependentUpon>
    </EmbeddedResource>
    <EmbeddedResource Include="Forms\MessageBoxTheme.resx">
      <DependentUpon>MessageBoxTheme.cs</DependentUpon>
    </EmbeddedResource>
    <EmbeddedResource Include="Forms\SetNoteForm.resx">
      <DependentUpon>SetNoteForm.cs</DependentUpon>
    </EmbeddedResource>
    <EmbeddedResource Include="Forms\ShipDetails.resx">
      <DependentUpon>ShipDetails.cs</DependentUpon>
    </EmbeddedResource>
    <EmbeddedResource Include="Conditions\ConditionFilterForm.resx">
      <DependentUpon>ConditionFilterForm.cs</DependentUpon>
    </EmbeddedResource>
    <EmbeddedResource Include="Forms\TabControlForm.resx">
      <DependentUpon>TabControlForm.cs</DependentUpon>
    </EmbeddedResource>
    <EmbeddedResource Include="Forms\UserControlForm.resx">
      <DependentUpon>UserControlForm.cs</DependentUpon>
    </EmbeddedResource>
    <EmbeddedResource Include="Trilateration\SysWarning.resx">
      <DependentUpon>SysWarning.cs</DependentUpon>
    </EmbeddedResource>
    <EmbeddedResource Include="UserControls\UserControlExploration.resx">
      <DependentUpon>UserControlExploration.cs</DependentUpon>
    </EmbeddedResource>
    <EmbeddedResource Include="UserControls\UserControlJournalGrid.resx">
      <DependentUpon>UserControlJournalGrid.cs</DependentUpon>
    </EmbeddedResource>
    <EmbeddedResource Include="UserControls\UserControlMissions.resx">
      <DependentUpon>UserControlMissions.cs</DependentUpon>
    </EmbeddedResource>
    <EmbeddedResource Include="UserControls\UserControlEngineering.resx">
      <DependentUpon>UserControlEngineering.cs</DependentUpon>
    </EmbeddedResource>
    <EmbeddedResource Include="UserControls\UserControlSynthesis.resx">
      <DependentUpon>UserControlSynthesis.cs</DependentUpon>
    </EmbeddedResource>
    <EmbeddedResource Include="UserControls\UserControlModules.resx">
      <DependentUpon>UserControlModules.cs</DependentUpon>
    </EmbeddedResource>
    <EmbeddedResource Include="UserControls\UserControlLog.resx">
      <DependentUpon>UserControlLog.cs</DependentUpon>
    </EmbeddedResource>
    <EmbeddedResource Include="UserControls\UserControlLedger.resx">
      <DependentUpon>UserControlLedger.cs</DependentUpon>
    </EmbeddedResource>
    <EmbeddedResource Include="UserControls\UserControlMaterialCommodities.resx">
      <DependentUpon>UserControlMaterialCommodities.cs</DependentUpon>
    </EmbeddedResource>
    <EmbeddedResource Include="UserControls\UserControlNotePanel.resx">
      <DependentUpon>UserControlNotePanel.cs</DependentUpon>
    </EmbeddedResource>
    <EmbeddedResource Include="UserControls\UserControlRouteTracker.resx">
      <DependentUpon>UserControlRouteTracker.cs</DependentUpon>
    </EmbeddedResource>
    <EmbeddedResource Include="UserControls\UserControlScan.resx">
      <DependentUpon>UserControlScan.cs</DependentUpon>
    </EmbeddedResource>
    <EmbeddedResource Include="UserControls\UserControlScreenshot.resx">
      <DependentUpon>UserControlScreenshot.cs</DependentUpon>
    </EmbeddedResource>
    <EmbeddedResource Include="UserControls\UserControlSpanel.resx">
      <DependentUpon>UserControlSpanel.cs</DependentUpon>
    </EmbeddedResource>
    <EmbeddedResource Include="UserControls\UserControlStarDistance.resx">
      <DependentUpon>UserControlStarDistance.cs</DependentUpon>
    </EmbeddedResource>
    <EmbeddedResource Include="UserControls\UserControlStats.resx">
      <DependentUpon>UserControlStats.cs</DependentUpon>
    </EmbeddedResource>
    <EmbeddedResource Include="UserControls\UserControlStatsTime.resx">
      <DependentUpon>UserControlStatsTime.cs</DependentUpon>
    </EmbeddedResource>
    <EmbeddedResource Include="UserControls\UserControlTravelGrid.resx">
      <DependentUpon>UserControlTravelGrid.cs</DependentUpon>
    </EmbeddedResource>
    <EmbeddedResource Include="UserControls\UserControlTrippanel.resx">
      <DependentUpon>UserControlTrippanel.cs</DependentUpon>
    </EmbeddedResource>
    <None Include="App.Portable.config">
      <SubType>Designer</SubType>
    </None>
    <None Include="OpenTK.dll.config" />
    <None Include="Resources\promotion.pspimage" />
    <None Include="Resources\shipyardnew.pspimage" />
    <None Include="Resources\YellowDot.png" />
    <None Include="Resources\OrangeDot.png" />
    <None Include="Resources\3dmaphelp.txt" />
    <None Include="Resources\comet.PNG" />
    <None Include="Resources\ExplorationHazard.png" />
    <None Include="Resources\Blackhole.PNG" />
    <None Include="Resources\bookmarkbrightred.png" />
    <None Include="Resources\bookmarkgreen.png" />
    <None Include="Resources\bookmarktarget.png" />
    <None Include="Resources\bookmarkyellow.png" />
    <None Include="Resources\floppy.png" />
    <None Include="Resources\eye.png" />
    <None Include="Resources\goto.png" />
    <None Include="Resources\ImageTravel.png" />
    <None Include="Resources\ImageStarDisc.png" />
    <None Include="Resources\ImageStarDiscWhite.png" />
    <None Include="Resources\hyperspace.png" />
    <None Include="Resources\event.png" />
    <None Include="Resources\Coffinicon.png" />
    <None Include="Resources\damage.png" />
    <None Include="Resources\heatdamage.png" />
    <None Include="Resources\bounty.png" />
    <None Include="Resources\commitcrime.png" />
    <None Include="Resources\approachsettlement.png" />
    <None Include="Resources\fighter.png" />
    <None Include="Resources\dockingdenied.png" />
    <None Include="Resources\ammunition.png" />
    <None Include="Resources\dockingrequest.png" />
    <None Include="Resources\crew.png" />
    <None Include="Resources\engineerprogress.png" />
    <None Include="Resources\engineerapply.png" />
    <None Include="Resources\dockinggranted.png" />
    <None Include="Resources\fuelscoop.png" />
    <None Include="Resources\buyexplorationdata.png" />
    <None Include="Resources\dockingcancelled.png" />
    <None Include="Resources\dockingtimeout.png" />
    <None Include="Resources\escapeinterdiction.png" />
    <None Include="Resources\buydrones.png" />
    <None Include="Resources\buytradedata.png" />
    <None Include="Resources\ejectcargo.png" />
    <None Include="Resources\collectcargo.png" />
    <None Include="Resources\cockpitbreached.png" />
    <None Include="Resources\divider.png" />
    <None Include="Resources\commodities.png" />
    <None Include="Resources\ArrowLeft.png" />
    <None Include="Resources\ArrowRight.png" />
    <None Include="Resources\Class_II_Gas_Giant_Sand1.png" />
    <None Include="Resources\Ammonia_Brown.png" />
    <None Include="Resources\Icy_Body_Greenish1.png" />
    <None Include="Resources\Belt.png" />
    <None Include="Resources\Barycentre.jpg" />
    <None Include="Resources\Barycentre.png" />
    <None Include="Resources\DefaultStar.png" />
    <None Include="Resources\B6V_Blueish.png" />
    <None Include="Resources\A3V_Blueish.png" />
    <None Include="Resources\A9III_White.png" />
    <None Include="Resources\Ammonia_Orangeish.png" />
    <None Include="Resources\B1V_Blue_SagittariusA.png" />
    <None Include="Resources\Class_III_Gas_Giant_Blue3.png" />
    <None Include="Resources\C7III.png" />
    <None Include="Resources\Class_I_Gas_Giant_Brown2.png" />
    <None Include="Resources\DA6VII_White.png" />
    <None Include="Resources\Earth_Like_Standard.png" />
    <None Include="Resources\F5VAB.png" />
    <None Include="Resources\G1IV.png" />
    <None Include="Resources\G8V_and_G9V.png" />
    <None Include="Resources\Gas_giant_ammonia_based_life1.png" />
    <None Include="Resources\Gas_giant_water_based_life_Brown3.png" />
    <None Include="Resources\High_metal_content_world_Lava1.png" />
    <None Include="Resources\High_metal_content_world_Mix3.png" />
    <None Include="Resources\High_metal_content_world_Orange8.png" />
    <None Include="Resources\Black_Hole.png" />
    <None Include="Resources\Helium_Rich_Gas_Giant1.png" />
    <None Include="Resources\Globe.png" />
    <None Include="Resources\Globe_yellow.png" />
    <None Include="Resources\edsm.png" />
    <None Include="Resources\edlogo24.png" />
    <None Include="Resources\edsm32x32.png" />
    <None Include="Resources\edsmblue.png" />
    <None Include="Resources\edsmred.png" />
    <None Include="Resources\edsmown.png" />
    <None Include="Resources\cargomanifest.png" />
    <None Include="Resources\fetchremotemodule.png" />
    <None Include="Resources\crewmemberjoins.png" />
    <None Include="Resources\crewmemberquits.png" />
    <None Include="Resources\capshipbond.png" />
    <None Include="Resources\changecrewrols.png" />
    <None Include="Resources\factionkillbond.png" />
    <None Include="Resources\docksrv.png" />
    <None Include="Resources\dockfighter.png" />
    <None Include="Resources\datalinkscan.png" />
    <None Include="Resources\datalinkvoucher.png" />
    <None Include="Resources\crewhire.png" />
    <None Include="Resources\crewfire.png" />
    <None Include="Resources\crewassign.png" />
    <None Include="Resources\communitygoaldiscard.png" />
    <None Include="Resources\communitygoaljoin.png" />
    <None Include="Resources\communitygoalreward.png" />
    <None Include="Resources\changecrewrole.png" />
    <None Include="Resources\datascanned.png" />
    <None Include="Resources\fileheader.png" />
    <None Include="Resources\clearsavedgame.png" />
    <None Include="Resources\coriolis.png" />
    <None Include="Resources\excel.png" />
    <None Include="Resources\Calendar.png" />
    <None Include="Resources\engineercraft.png" />
    <Content Include="Resources\imgCheck.png" />
    <None Include="Resources\stellaremnant.PNG" />
    <None Include="Resources\nebula.PNG" />
    <None Include="Resources\pulsar.PNG" />
    <None Include="Resources\PlanetaryNebula.PNG" />
    <None Include="Resources\starcluster.PNG" />
    <None Include="Resources\pointofinterest.png" />
    <None Include="Resources\selectedmarker.png" />
    <None Include="Resources\PauseNormalRed.png" />
    <None Include="Resources\RecordPressed.png" />
    <None Include="Resources\StopNormalRed.png" />
    <None Include="Resources\PlayNormal.png" />
    <None Include="Resources\StopNormalBlue.png" />
    <None Include="Resources\VideoRecorder.png" />
    <None Include="Resources\pauseblue.png" />
    <None Include="Resources\Stationenter.png" />
    <None Include="Resources\module.png" />
    <None Include="Resources\Stationexit.png" />
    <None Include="Resources\scan.png" />
    <None Include="Resources\stopflag.png" />
    <None Include="Resources\startflag.png" />
    <None Include="Resources\liftoff.png" />
    <None Include="Resources\srv.png" />
    <None Include="Resources\location.png" />
    <None Include="Resources\materialcollected.png" />
    <None Include="Resources\materialdiscarded.png" />
    <None Include="Resources\materialdiscovered.png" />
    <None Include="Resources\shields.png" />
    <None Include="Resources\supercruiseexit.png" />
    <None Include="Resources\mothership.png" />
    <None Include="Resources\supercruiseenter.png" />
    <None Include="Resources\selfdestruct.png" />
    <None Include="Resources\ressurect.png" />
    <None Include="Resources\refuelall.png" />
    <None Include="Resources\repairall.png" />
    <None Include="Resources\repair.png" />
    <None Include="Resources\refuel.png" />
    <None Include="Resources\modulestore.png" />
    <None Include="Resources\modulesell.png" />
    <None Include="Resources\modulebuy.png" />
    <None Include="Resources\shipyardswap.png" />
    <None Include="Resources\shipyardtransfer.png" />
    <None Include="Resources\shipyardsell.png" />
    <None Include="Resources\shipyardnew.png" />
    <None Include="Resources\loadgame.png" />
    <None Include="Resources\rank.png" />
    <None Include="Resources\progress.png" />
    <None Include="Resources\interdicted.png" />
    <None Include="Resources\screenshot.png" />
    <None Include="Resources\payfines.png" />
    <None Include="Resources\textreceived.png" />
    <None Include="Resources\textsent.png" />
    <None Include="Resources\missionfailed.png" />
    <None Include="Resources\missioncompleted.png" />
    <None Include="Resources\missionaccepted.png" />
    <None Include="Resources\missionabandoned.png" />
    <None Include="Resources\marketsell.png" />
    <None Include="Resources\marketbuy.png" />
    <None Include="Resources\newcommander.png" />
    <None Include="Resources\promotion.png" />
    <None Include="Resources\rebootrepair.png" />
    <None Include="Resources\sellexplorationdata.png" />
    <None Include="Resources\selldrones.png" />
    <None Include="Resources\powerplayvote.png" />
    <None Include="Resources\powerplayleave.png" />
    <None Include="Resources\powerplaysalary.png" />
    <None Include="Resources\powerplayjoin.png" />
    <None Include="Resources\powerplaydefect.png" />
    <None Include="Resources\powerplaydeliver.png" />
    <None Include="Resources\powerplaycollect.png" />
    <None Include="Resources\powerplayfasttrack.png" />
    <None Include="Resources\powerplayvoucher.png" />
    <None Include="Resources\shieldsup.png" />
    <None Include="Resources\shieldsdown.png" />
    <None Include="Resources\star.png" />
    <None Include="Resources\Log.png" />
    <None Include="Resources\travelgrid.png" />
    <None Include="Resources\material.png" />
    <None Include="Resources\ledger.png" />
    <None Include="Resources\journal.png" />
    <None Include="Resources\stats.png" />
    <None Include="Resources\popout.png" />
    <None Include="Resources\Star_K1IV.png" />
    <None Include="Resources\Ring Only.png" />
    <None Include="Resources\Ring Only 512.png" />
    <None Include="Resources\materialmarker.png" />
    <None Include="Resources\M5V.png" />
    <None Include="Resources\K0V.png" />
    <None Include="Resources\K1IV.png" />
    <None Include="Resources\L3V.png" />
    <None Include="Resources\M1VA.png" />
    <None Include="Resources\Y2.png" />
    <None Include="Resources\metal_rich.png" />
    <None Include="Resources\O.png" />
    <None Include="Resources\Rocky_Body_Sand2.png" />
    <None Include="Resources\T4V.png" />
    <None Include="Resources\Water_World_No_Poles_Clouds.png" />
    <None Include="Resources\Neutron_Star.png" />
    <None Include="Resources\Rocky_Ice_World_Sol_Titan.png" />
    <None Include="Resources\Water_Giant1.png" />
    <None Include="Resources\Moon24.png" />
    <None Include="Resources\materialmarkerpurple.png" />
    <None Include="Resources\materialmarkerorange.png" />
    <None Include="Resources\planet landing.png" />
    <None Include="Resources\RingGap512.png" />
    <None Include="Resources\materiamoreindicator.png" />
    <None Include="Resources\materialmarkerorangefilled.png" />
    <None Include="Resources\SizeSelectorsLarge.png" />
    <None Include="Resources\SizeSelectorsMedium.png" />
    <None Include="Resources\SizeSelectorsSmall.png" />
    <None Include="Resources\SizeSelectorsTiny.png" />
    <None Include="Resources\materialrare.png" />
    <None Include="Resources\Water_World_Poles_Cloudless4.png" />
    <None Include="Resources\ImportHelp.txt" />
    <None Include="Resources\speaker.png" />
    <None Include="Resources\microphone.png" />
    <None Include="Resources\moduleretrieve.png" />
    <None Include="Resources\moduleswap.png" />
    <None Include="Resources\touchdown.png" />
    <None Include="Resources\uss.png" />
    <None Include="Resources\wingadd.png" />
    <None Include="Resources\wingjoin.png" />
    <None Include="Resources\wingleave.png" />
    <None Include="Resources\synthesis.png" />
    <None Include="Resources\scientificresearch.png" />
    <None Include="Resources\scanned.png" />
    <None Include="Resources\restocksrv.png" />
    <None Include="Resources\restockfighter.png" />
    <None Include="Resources\pvpkill.png" />
    <None Include="Resources\quitacrew.png" />
    <None Include="Resources\passengers.png" />
    <None Include="Resources\materials.png" />
    <None Include="Resources\launchsrv.png" />
    <None Include="Resources\launchfighter.png" />
    <None Include="Resources\interdiction.png" />
    <None Include="Resources\jetconeboost.png" />
    <None Include="Resources\jetconedamage.png" />
    <None Include="Resources\joinacrew.png" />
    <None Include="Resources\kickcrewmember.png" />
    <None Include="Resources\miningrefined.png" />
    <None Include="Resources\startjump.png" />
    <None Include="Resources\loadout.png" />
    <None Include="Resources\setusershipname.png" />
    <None Include="Resources\sendtext.png" />
    <None Include="Resources\receivetext.png" />
    <Content Include="x86\Microsoft.VC100.CRT\msvcp100.dll" />
    <Content Include="x86\Microsoft.VC100.CRT\msvcr100.dll" />
    <Content Include="x86\SQLite.Interop.dll">
      <CopyToOutputDirectory>PreserveNewest</CopyToOutputDirectory>
    </Content>
    <None Include="Resources\Home-icon.png" />
    <None Include="Resources\Travelicon.png" />
    <None Include="Resources\save.png" />
    <Content Include="trilateration.js">
      <CopyToOutputDirectory>Always</CopyToOutputDirectory>
    </Content>
    <EmbeddedResource Include="2DMap\Form2DMap.resx">
      <DependentUpon>Form2DMap.cs</DependentUpon>
    </EmbeddedResource>
    <EmbeddedResource Include="2DMap\ImageViewer.resx">
      <DependentUpon>ImageViewer.cs</DependentUpon>
    </EmbeddedResource>
    <EmbeddedResource Include="EDDiscoveryForm.resx">
      <DependentUpon>EDDiscoveryForm.cs</DependentUpon>
    </EmbeddedResource>
    <EmbeddedResource Include="3DMap\FormMap.resx">
      <DependentUpon>FormMap.cs</DependentUpon>
    </EmbeddedResource>
    <EmbeddedResource Include="ExportImport\ExportControl.resx">
      <DependentUpon>ExportControl.cs</DependentUpon>
    </EmbeddedResource>
    <EmbeddedResource Include="Forms\AboutForm.resx">
      <DependentUpon>AboutForm.cs</DependentUpon>
    </EmbeddedResource>
    <EmbeddedResource Include="Forms\AssignTravelLogSystemForm.resx">
      <DependentUpon>AssignTravelLogSystemForm.cs</DependentUpon>
    </EmbeddedResource>
    <EmbeddedResource Include="Forms\BookmarkForm.resx">
      <DependentUpon>BookmarkForm.cs</DependentUpon>
    </EmbeddedResource>
    <EmbeddedResource Include="Forms\NewReleaseForm.resx">
      <DependentUpon>NewReleaseForm.cs</DependentUpon>
    </EmbeddedResource>
    <EmbeddedResource Include="Forms\SplashForm.resx">
      <DependentUpon>SplashForm.cs</DependentUpon>
    </EmbeddedResource>
    <EmbeddedResource Include="Forms\TimedMessage.resx">
      <DependentUpon>TimedMessage.cs</DependentUpon>
    </EmbeddedResource>
    <EmbeddedResource Include="Forms\InfoForm.resx">
      <DependentUpon>InfoForm.cs</DependentUpon>
    </EmbeddedResource>
    <EmbeddedResource Include="Forms\RecordStep.resx">
      <DependentUpon>RecordStep.cs</DependentUpon>
    </EmbeddedResource>
    <EmbeddedResource Include="Forms\ThemeEditor.resx">
      <DependentUpon>ThemeEditor.cs</DependentUpon>
    </EmbeddedResource>
    <EmbeddedResource Include="ImageHandler.resx">
      <DependentUpon>ImageHandler.cs</DependentUpon>
    </EmbeddedResource>
    <EmbeddedResource Include="Forms\MoveToCommander.resx">
      <DependentUpon>MoveToCommander.cs</DependentUpon>
    </EmbeddedResource>
    <EmbeddedResource Include="JournalViewControl.resx">
      <DependentUpon>JournalViewControl.cs</DependentUpon>
    </EmbeddedResource>
    <EmbeddedResource Include="Properties\Resources.resx">
      <Generator>ResXFileCodeGenerator</Generator>
      <LastGenOutput>Resources.Designer.cs</LastGenOutput>
      <SubType>Designer</SubType>
    </EmbeddedResource>
    <Compile Include="Properties\Resources.Designer.cs">
      <AutoGen>True</AutoGen>
      <DependentUpon>Resources.resx</DependentUpon>
      <DesignTime>True</DesignTime>
    </Compile>
    <Content Include="fge-logo-001-dark.ico">
      <CopyToOutputDirectory>Always</CopyToOutputDirectory>
    </Content>
    <EmbeddedResource Include="RouteControl.resx">
      <DependentUpon>RouteControl.cs</DependentUpon>
    </EmbeddedResource>
    <EmbeddedResource Include="Forms\Obsolete\SystemViewForm.resx">
      <DependentUpon>SystemViewForm.cs</DependentUpon>
    </EmbeddedResource>
    <EmbeddedResource Include="SavedRouteExpeditionControl.resx">
      <DependentUpon>SavedRouteExpeditionControl.cs</DependentUpon>
    </EmbeddedResource>
    <EmbeddedResource Include="Settings.resx">
      <DependentUpon>Settings.cs</DependentUpon>
    </EmbeddedResource>
    <EmbeddedResource Include="TravelHistoryControl.resx">
      <DependentUpon>TravelHistoryControl.cs</DependentUpon>
      <SubType>Designer</SubType>
    </EmbeddedResource>
    <EmbeddedResource Include="Trilateration\TrilaterationControl.resx">
      <DependentUpon>TrilaterationControl.cs</DependentUpon>
    </EmbeddedResource>
    <None Include="EDDiscovery_TemporaryKey.pfx" />
    <None Include="packages.config">
      <SubType>Designer</SubType>
    </None>
    <None Include="Properties\Settings.settings">
      <Generator>SettingsSingleFileGenerator</Generator>
      <LastGenOutput>Settings.Designer.cs</LastGenOutput>
    </None>
    <Compile Include="Properties\Settings.Designer.cs">
      <AutoGen>True</AutoGen>
      <DependentUpon>Settings.settings</DependentUpon>
      <DesignTimeSharedInput>True</DesignTimeSharedInput>
    </Compile>
  </ItemGroup>
  <ItemGroup>
    <None Include="App.config">
      <SubType>Designer</SubType>
    </None>
  </ItemGroup>
  <ItemGroup>
    <BootstrapperPackage Include=".NETFramework,Version=v4.0">
      <Visible>False</Visible>
      <ProductName>Microsoft .NET Framework 4 %28x86 and x64%29</ProductName>
      <Install>true</Install>
    </BootstrapperPackage>
    <BootstrapperPackage Include="Microsoft.Net.Client.3.5">
      <Visible>False</Visible>
      <ProductName>.NET Framework 3.5 SP1 Client Profile</ProductName>
      <Install>false</Install>
    </BootstrapperPackage>
    <BootstrapperPackage Include="Microsoft.Net.Framework.3.5.SP1">
      <Visible>False</Visible>
      <ProductName>.NET Framework 3.5 SP1</ProductName>
      <Install>false</Install>
    </BootstrapperPackage>
    <BootstrapperPackage Include="Microsoft.Windows.Installer.4.5">
      <Visible>False</Visible>
      <ProductName>Windows Installer 4.5</ProductName>
      <Install>true</Install>
    </BootstrapperPackage>
  </ItemGroup>
  <ItemGroup>
    <Folder Include="Maps\" />
    <Folder Include="SQLite\" />
  </ItemGroup>
  <UsingTask TaskName="Zip" TaskFactory="CodeTaskFactory" AssemblyFile="$(MSBuildToolsPath)\Microsoft.Build.Tasks.v4.0.dll">
    <ParameterGroup>
      <OutputFilename ParameterType="System.String" Required="true" />
      <Files ParameterType="Microsoft.Build.Framework.ITaskItem[]" Required="true" />
    </ParameterGroup>
    <Task>
      <Reference Include="System.IO.Compression" />
      <Using Namespace="System.IO.Compression" />
      <Code Type="Fragment" Language="cs"><![CDATA[
        try
        {
          using (Stream zipStream = new FileStream(Path.GetFullPath(OutputFilename), FileMode.Create, FileAccess.Write))
          using (ZipArchive archive = new ZipArchive(zipStream, ZipArchiveMode.Create))
          {
              foreach (ITaskItem fileItem in Files)
              {
                  string filename = fileItem.ItemSpec;
                  string name = fileItem.GetMetadata("Name");
                  if (String.IsNullOrEmpty(name)) name = Path.GetFileName(filename);
                  using (Stream fileStream = new FileStream(filename, FileMode.Open, FileAccess.Read))
                      using (Stream fileStreamInZip = archive.CreateEntry(name).Open())
                          fileStream.CopyTo(fileStreamInZip);
              }
          }
          return true;
        }
        catch (Exception ex)
        {
          Log.LogErrorFromException(ex);
          return false;
        }
      ]]></Code>
    </Task>
  </UsingTask>
  <Import Project="$(MSBuildToolsPath)\Microsoft.CSharp.targets" />
  <PropertyGroup>
    <PostBuildEvent>
    </PostBuildEvent>
  </PropertyGroup>
  <!-- To modify your build process, add your task inside one of the targets below and uncomment it. 
       Other similar extension points exist, see Microsoft.Common.targets.
  <Target Name="BeforeBuild">
  </Target>
  -->
  <Target Name="AfterBuild" Condition=" '$(OS)' != 'Unix' ">
    <ItemGroup>
      <ZipFiles Include="$(OutputPath)\EDDiscovery.exe" />
      <ZipFiles Include="$(OutputPath)\EDDiscovery.pdb" />
      <ZipFiles Include="$(ProjectDir)\App.Portable.config">
        <Name>EDDiscovery.exe.config</Name>
      </ZipFiles>
      <ZipFiles Include="$(OutputPath)\CSCore.dll" />
      <ZipFiles Include="$(OutputPath)\fround.js" />
      <ZipFiles Include="$(OutputPath)\trilateration.js" />
      <ZipFiles Include="$(OutputPath)\Newtonsoft.Json.dll" />
      <ZipFiles Include="$(OutputPath)\OpenTK.GLControl.dll" />
      <ZipFiles Include="$(OutputPath)\OpenTK.dll" />
      <ZipFiles Include="$(OutputPath)\System.Data.SQLite.dll" />
      <ZipFiles Include="$(OutputPath)\System.Data.SQLite.Linq.dll" />
      <ZipFiles Include="$(OutputPath)\System.Data.SQLite.xml" />
      <ZipFiles Include="..\packages\System.Data.SQLite.Core.1.0.104.0\build\net46\x86\SQLite.Interop.dll">
        <Name>x86\SQLite.Interop.dll</Name>
      </ZipFiles>
      <ZipFiles Include="..\packages\System.Data.SQLite.Core.1.0.104.0\build\net46\x64\SQLite.Interop.dll">
        <Name>x64\SQLite.Interop.dll</Name>
      </ZipFiles>
    </ItemGroup>
    <Zip OutputFileName="$(OutputPath)\EDDiscovery.Portable.zip" Files="@(ZipFiles)" />
  </Target>
  <Import Project="..\packages\System.Data.SQLite.Core.1.0.104.0\build\net46\System.Data.SQLite.Core.targets" Condition="Exists('..\packages\System.Data.SQLite.Core.1.0.104.0\build\net46\System.Data.SQLite.Core.targets')" />
  <Target Name="EnsureNuGetPackageBuildImports" BeforeTargets="PrepareForBuild">
    <PropertyGroup>
      <ErrorText>This project references NuGet package(s) that are missing on this computer. Use NuGet Package Restore to download them.  For more information, see http://go.microsoft.com/fwlink/?LinkID=322105. The missing file is {0}.</ErrorText>
    </PropertyGroup>
    <Error Condition="!Exists('..\packages\System.Data.SQLite.Core.1.0.104.0\build\net46\System.Data.SQLite.Core.targets')" Text="$([System.String]::Format('$(ErrorText)', '..\packages\System.Data.SQLite.Core.1.0.104.0\build\net46\System.Data.SQLite.Core.targets'))" />
  </Target>
</Project><|MERGE_RESOLUTION|>--- conflicted
+++ resolved
@@ -311,11 +311,8 @@
     <Compile Include="EDDiscoveryController.cs" />
     <Compile Include="EDSM\EDSMLogFetcher.cs" />
     <Compile Include="EliteDangerous\BodyDesignations.cs" />
-<<<<<<< HEAD
     <Compile Include="EliteDangerous\JournalEvents\JournalEDDCommodityPrices.cs" />
-=======
     <Compile Include="EliteDangerous\JournalEvents\JournalSystemsShutdown.cs" />
->>>>>>> af2f5fca
     <Compile Include="EliteDangerous\JournalEvents\JournalEndCrewSession.cs" />
     <Compile Include="EliteDangerous\JournalFieldNaming.cs" />
     <Compile Include="EliteDangerous\Ledger.cs" />
