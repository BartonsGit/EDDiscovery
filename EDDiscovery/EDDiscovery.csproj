--- conflicted
+++ resolved
@@ -207,11 +207,7 @@
     <Compile Include="Actions\ActionCommands\ActionScan.cs" />
     <Compile Include="Actions\ActionFile.cs" />
     <Compile Include="Actions\ActionVars.cs" />
-<<<<<<< HEAD
     <Compile Include="CompanionAPI\CCommodities.cs" />
-    <Compile Include="CompanionAPI\CLastStarport.cs" />
-    <Compile Include="CompanionAPI\CLastSystem.cs" />
-=======
     <Compile Include="Audio\AudioDriverCSCore.cs" />
     <Compile Include="Audio\AudioDriverDummy.cs" />
     <Compile Include="Audio\AudioQueue.cs" />
@@ -237,7 +233,9 @@
     <Compile Include="Audio\WaveConfigureDialog.designer.cs">
       <DependentUpon>WaveConfigureDialog.cs</DependentUpon>
     </Compile>
->>>>>>> 8c18ad6e
+    <Compile Include="CompanionAPI\CModules.cs" />
+    <Compile Include="CompanionAPI\CStarport.cs" />
+    <Compile Include="CompanionAPI\CSystem.cs" />
     <Compile Include="Conditions\ConditionFunctions.cs" />
     <Compile Include="Actions\ActionCommands\ActionPragma.cs" />
     <Compile Include="Actions\ActionCommands\ActionPrint.cs" />
