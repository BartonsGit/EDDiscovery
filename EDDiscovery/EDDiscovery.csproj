﻿<?xml version="1.0" encoding="utf-8"?>
<Project ToolsVersion="12.0" DefaultTargets="Build" xmlns="http://schemas.microsoft.com/developer/msbuild/2003">
  <Import Project="$(MSBuildExtensionsPath)\$(MSBuildToolsVersion)\Microsoft.Common.props" Condition="Exists('$(MSBuildExtensionsPath)\$(MSBuildToolsVersion)\Microsoft.Common.props')" />
  <PropertyGroup>
    <Configuration Condition=" '$(Configuration)' == '' ">Debug</Configuration>
    <Platform Condition=" '$(Platform)' == '' ">AnyCPU</Platform>
    <ProjectGuid>{6EE10D92-E3E4-44D9-8E6B-851801B0B510}</ProjectGuid>
    <OutputType>WinExe</OutputType>
    <AppDesignerFolder>Properties</AppDesignerFolder>
    <RootNamespace>EDDiscovery</RootNamespace>
    <AssemblyName>EDDiscovery</AssemblyName>
    <TargetFrameworkVersion>v4.6</TargetFrameworkVersion>
    <FileAlignment>512</FileAlignment>
    <TargetFrameworkProfile />
    <IsWebBootstrapper>true</IsWebBootstrapper>
    <NuGetPackageImportStamp>
    </NuGetPackageImportStamp>
    <PublishUrl>ftp://robert.astronet.se/homepage/Elite/EDDiscovery2/</PublishUrl>
    <Install>true</Install>
    <InstallFrom>Web</InstallFrom>
    <UpdateEnabled>true</UpdateEnabled>
    <UpdateMode>Foreground</UpdateMode>
    <UpdateInterval>7</UpdateInterval>
    <UpdateIntervalUnits>Days</UpdateIntervalUnits>
    <UpdatePeriodically>false</UpdatePeriodically>
    <UpdateRequired>false</UpdateRequired>
    <MapFileExtensions>true</MapFileExtensions>
    <InstallUrl>http://robert.astronet.se/Elite/EDDiscovery2/</InstallUrl>
    <CreateWebPageOnPublish>true</CreateWebPageOnPublish>
    <WebPage>publish.htm</WebPage>
    <ApplicationRevision>0</ApplicationRevision>
    <ApplicationVersion>2.7.6.0</ApplicationVersion>
    <UseApplicationTrust>false</UseApplicationTrust>
    <PublishWizardCompleted>true</PublishWizardCompleted>
    <BootstrapperEnabled>true</BootstrapperEnabled>
  </PropertyGroup>
  <PropertyGroup Condition=" '$(Configuration)|$(Platform)' == 'Debug|AnyCPU' ">
    <PlatformTarget>AnyCPU</PlatformTarget>
    <DebugSymbols>true</DebugSymbols>
    <DebugType>full</DebugType>
    <Optimize>false</Optimize>
    <OutputPath>bin\Debug\</OutputPath>
    <DefineConstants>DEBUG;TRACE</DefineConstants>
    <ErrorReport>prompt</ErrorReport>
    <WarningLevel>4</WarningLevel>
    <RunCodeAnalysis>false</RunCodeAnalysis>
    <UseVSHostingProcess>false</UseVSHostingProcess>
    <Prefer32Bit>false</Prefer32Bit>
  </PropertyGroup>
  <PropertyGroup Condition=" '$(Configuration)|$(Platform)' == 'Release|AnyCPU' ">
    <PlatformTarget>AnyCPU</PlatformTarget>
    <DebugType>pdbonly</DebugType>
    <Optimize>true</Optimize>
    <OutputPath>bin\Release\</OutputPath>
    <DefineConstants>TRACE</DefineConstants>
    <ErrorReport>prompt</ErrorReport>
    <WarningLevel>4</WarningLevel>
    <UseVSHostingProcess>false</UseVSHostingProcess>
    <Prefer32Bit>false</Prefer32Bit>
  </PropertyGroup>
  <PropertyGroup>
    <ManifestCertificateThumbprint>6586052CF2C6A2D8348CC25AA17842FA028AED2F</ManifestCertificateThumbprint>
  </PropertyGroup>
  <PropertyGroup>
    <ManifestKeyFile>EDDiscovery_TemporaryKey.pfx</ManifestKeyFile>
  </PropertyGroup>
  <PropertyGroup>
    <GenerateManifests>true</GenerateManifests>
  </PropertyGroup>
  <PropertyGroup>
    <SignManifests>false</SignManifests>
  </PropertyGroup>
  <PropertyGroup>
    <ApplicationIcon>edlogo_3mo_icon.ico</ApplicationIcon>
  </PropertyGroup>
  <PropertyGroup>
    <StartupObject>
    </StartupObject>
  </PropertyGroup>
  <PropertyGroup>
    <NoWin32Manifest>true</NoWin32Manifest>
  </PropertyGroup>
  <PropertyGroup Condition="'$(Configuration)|$(Platform)' == 'Debug|x64'">
    <DebugSymbols>true</DebugSymbols>
    <OutputPath>bin\x64\Debug\</OutputPath>
    <DefineConstants>DEBUG;TRACE</DefineConstants>
    <DebugType>full</DebugType>
    <PlatformTarget>x64</PlatformTarget>
    <ErrorReport>prompt</ErrorReport>
    <CodeAnalysisRuleSet>MinimumRecommendedRules.ruleset</CodeAnalysisRuleSet>
    <Prefer32Bit>false</Prefer32Bit>
  </PropertyGroup>
  <PropertyGroup Condition="'$(Configuration)|$(Platform)' == 'Release|x64'">
    <OutputPath>bin\x64\Release\</OutputPath>
    <DefineConstants>TRACE</DefineConstants>
    <Optimize>true</Optimize>
    <DebugType>pdbonly</DebugType>
    <PlatformTarget>x64</PlatformTarget>
    <UseVSHostingProcess>false</UseVSHostingProcess>
    <ErrorReport>prompt</ErrorReport>
    <CodeAnalysisRuleSet>MinimumRecommendedRules.ruleset</CodeAnalysisRuleSet>
    <Prefer32Bit>false</Prefer32Bit>
  </PropertyGroup>
  <PropertyGroup Condition="'$(Configuration)|$(Platform)' == 'Debug|x86'">
    <DebugSymbols>true</DebugSymbols>
    <OutputPath>bin\x86\Debug\</OutputPath>
    <DefineConstants>DEBUG;TRACE</DefineConstants>
    <DebugType>full</DebugType>
    <PlatformTarget>x86</PlatformTarget>
    <ErrorReport>prompt</ErrorReport>
    <CodeAnalysisRuleSet>MinimumRecommendedRules.ruleset</CodeAnalysisRuleSet>
    <Prefer32Bit>false</Prefer32Bit>
  </PropertyGroup>
  <PropertyGroup Condition="'$(Configuration)|$(Platform)' == 'Release|x86'">
    <OutputPath>bin\x86\Release\</OutputPath>
    <DefineConstants>TRACE</DefineConstants>
    <Optimize>true</Optimize>
    <DebugType>pdbonly</DebugType>
    <PlatformTarget>x86</PlatformTarget>
    <UseVSHostingProcess>false</UseVSHostingProcess>
    <ErrorReport>prompt</ErrorReport>
    <CodeAnalysisRuleSet>MinimumRecommendedRules.ruleset</CodeAnalysisRuleSet>
    <Prefer32Bit>false</Prefer32Bit>
  </PropertyGroup>
  <ItemGroup>
    <Reference Include="CSCore, Version=1.1.6245.30570, Culture=neutral, PublicKeyToken=5a08f2b6f4415dea, processorArchitecture=MSIL">
      <HintPath>..\packages\CSCore.1.2.0\lib\net35-client\CSCore.dll</HintPath>
      <Private>True</Private>
    </Reference>
    <Reference Include="Newtonsoft.Json, Version=9.0.0.0, Culture=neutral, PublicKeyToken=30ad4fe6b2a6aeed, processorArchitecture=MSIL">
      <HintPath>..\packages\Newtonsoft.Json.9.0.1\lib\net45\Newtonsoft.Json.dll</HintPath>
      <Private>True</Private>
    </Reference>
    <Reference Include="OpenTK, Version=2.0.0.0, Culture=neutral, PublicKeyToken=bad199fe84eb3df4, processorArchitecture=MSIL">
      <HintPath>..\packages\OpenTK.2.0.0\lib\net20\OpenTK.dll</HintPath>
      <Private>True</Private>
    </Reference>
    <Reference Include="OpenTK.GLControl, Version=1.1.0.0, Culture=neutral, PublicKeyToken=bad199fe84eb3df4, processorArchitecture=MSIL">
      <HintPath>..\packages\OpenTK.GLControl.1.1.2349.61993\lib\NET40\OpenTK.GLControl.dll</HintPath>
      <Private>True</Private>
    </Reference>
    <Reference Include="System" />
    <Reference Include="System.configuration" />
    <Reference Include="System.Core" />
    <Reference Include="System.Data.SQLite, Version=1.0.104.0, Culture=neutral, PublicKeyToken=db937bc2d44ff139, processorArchitecture=MSIL">
      <HintPath>..\packages\System.Data.SQLite.Core.1.0.104.0\lib\net46\System.Data.SQLite.dll</HintPath>
      <Private>True</Private>
    </Reference>
    <Reference Include="System.Data.SQLite.Linq, Version=1.0.104.0, Culture=neutral, PublicKeyToken=db937bc2d44ff139, processorArchitecture=MSIL">
      <HintPath>..\packages\System.Data.SQLite.Linq.1.0.104.0\lib\net46\System.Data.SQLite.Linq.dll</HintPath>
      <Private>True</Private>
    </Reference>
    <Reference Include="System.Management" />
    <Reference Include="System.Net.Http" />
    <Reference Include="System.Speech" />
    <Reference Include="System.Web" />
    <Reference Include="System.Web.Extensions" />
    <Reference Include="System.Windows.Forms.DataVisualization" />
    <Reference Include="System.Xml.Linq" />
    <Reference Include="System.Data.DataSetExtensions">
      <Private>False</Private>
    </Reference>
    <Reference Include="Microsoft.CSharp" />
    <Reference Include="System.Data" />
    <Reference Include="System.Deployment" />
    <Reference Include="System.Drawing" />
    <Reference Include="System.Windows.Forms" />
    <Reference Include="System.Xml" />
  </ItemGroup>
  <ItemGroup>
    <Compile Include="2DMap\FGEImage.cs" />
    <Compile Include="2DMap\Form2DMap.cs">
      <SubType>Form</SubType>
    </Compile>
    <Compile Include="2DMap\Form2DMap.Designer.cs">
      <DependentUpon>Form2DMap.cs</DependentUpon>
    </Compile>
    <Compile Include="2DMap\ImageViewer.cs">
      <SubType>Component</SubType>
    </Compile>
    <Compile Include="2DMap\ImageViewer.Designer.cs">
      <DependentUpon>ImageViewer.cs</DependentUpon>
    </Compile>
    <Compile Include="3DMap\CameraDirectionMovement.cs" />
    <Compile Include="3DMap\PositionDirection.cs" />
    <Compile Include="3DMap\MapRecorder.cs" />
    <Compile Include="3DMap\Polygon.cs" />
    <Compile Include="3DMap\Data3DSetClass.cs" />
    <Compile Include="3DMap\DatasetBuilder.cs" />
    <Compile Include="3DMap\MapManager.cs" />
    <Compile Include="3DMap\KeyboardActions.cs" />
    <Compile Include="3DMap\StarGrid.cs" />
    <Compile Include="3DMap\StarNamesList.cs" />
    <Compile Include="3DMap\Zoom.cs" />
    <Compile Include="Actions\ActionCommands\ActionTimer.cs" />
    <Compile Include="Actions\ActionCommands\AudioUserInteraction.cs" />
    <Compile Include="Actions\ActionController.cs" />
    <Compile Include="Actions\Action.cs" />
    <Compile Include="Actions\ActionCommands\ActionEvent.cs" />
    <Compile Include="Actions\ActionCommands\ActionHistoryTab.cs" />
    <Compile Include="Actions\ActionCommands\ActionLedger.cs" />
    <Compile Include="Actions\ActionCommands\ActionMaterialsCommodities.cs" />
    <Compile Include="Actions\ActionCommands\ActionPerform.cs" />
    <Compile Include="Actions\ActionCommands\ActionPopout.cs" />
    <Compile Include="Actions\ActionCommands\ActionProgramwindow.cs" />
    <Compile Include="Actions\ActionCommands\ActionReturn.cs" />
    <Compile Include="Actions\ActionCommands\ActionScan.cs" />
    <Compile Include="Actions\ActionFile.cs" />
    <Compile Include="Actions\ActionVars.cs" />
    <Compile Include="CompanionAPI\CCommodities.cs" />
    <Compile Include="Audio\AudioDriverCSCore.cs" />
    <Compile Include="Audio\AudioDriverDummy.cs" />
    <Compile Include="Audio\AudioQueue.cs" />
    <Compile Include="Audio\SoundEffectSettings.cs" />
    <Compile Include="Audio\SoundEffectDialog.cs">
      <SubType>Form</SubType>
    </Compile>
    <Compile Include="Audio\SoundEffectDialog.Designer.cs">
      <DependentUpon>SoundEffectDialog.cs</DependentUpon>
    </Compile>
    <Compile Include="Audio\SpeechConfigure.cs">
      <SubType>Form</SubType>
    </Compile>
    <Compile Include="Audio\SpeechConfigure.Designer.cs">
      <DependentUpon>SpeechConfigure.cs</DependentUpon>
    </Compile>
    <Compile Include="Audio\SpeechSynthesizer.cs" />
    <Compile Include="Audio\SpeechSythesizerDummy.cs" />
    <Compile Include="Audio\SpeechSythesizerWindows.cs" />
    <Compile Include="Audio\WaveConfigureDialog.cs">
      <SubType>Form</SubType>
    </Compile>
    <Compile Include="Audio\WaveConfigureDialog.Designer.cs">
      <DependentUpon>WaveConfigureDialog.cs</DependentUpon>
    </Compile>
    <Compile Include="CompanionAPI\CModules.cs" />
    <Compile Include="CompanionAPI\CStarport.cs" />
    <Compile Include="CompanionAPI\CSystem.cs" />
    <Compile Include="Conditions\ConditionFunctions.cs" />
    <Compile Include="Actions\ActionCommands\ActionPragma.cs" />
    <Compile Include="Actions\ActionCommands\ActionPrint.cs" />
    <Compile Include="Actions\ActionCommands\ActionSet.cs" />
    <Compile Include="Actions\ActionCommands\ActionSleep.cs" />
    <Compile Include="Actions\ActionCommands\ActionStructures.cs" />
    <Compile Include="Actions\ActionCommands\ActionPlay.cs" />
    <Compile Include="Actions\ActionProgramForm.cs">
      <SubType>Form</SubType>
    </Compile>
    <Compile Include="Actions\ActionProgramForm.Designer.cs">
      <DependentUpon>ActionProgramForm.cs</DependentUpon>
    </Compile>
    <Compile Include="Actions\ActionCommands\ActionRemEnd.cs" />
    <Compile Include="Actions\ActionProgramRun.cs" />
    <Compile Include="Actions\ActionRun.cs" />
    <Compile Include="Actions\ActionCommands\ActionSay.cs" />
    <Compile Include="Actions\ActionProgram.cs" />
    <Compile Include="Conditions\ConditionVariablesForm.cs">
      <SubType>Form</SubType>
    </Compile>
    <Compile Include="Conditions\ConditionVariablesForm.Designer.cs">
      <DependentUpon>ConditionVariablesForm.cs</DependentUpon>
    </Compile>
    <Compile Include="Conditions\ConditionVariables.cs" />
    <Compile Include="Controls\AutoCompleteDGV.cs" />
    <Compile Include="Controls\CheckedListControlCustom.cs">
      <SubType>Form</SubType>
    </Compile>
    <Compile Include="Controls\ControlHelpers.cs" />
    <Compile Include="Controls\DataGridViewExtensions.cs" />
    <Compile Include="Controls\AutoCompleteTextBox.cs">
      <SubType>Component</SubType>
    </Compile>
    <Compile Include="Controls\LabelExt.cs">
      <SubType>Component</SubType>
    </Compile>
    <Compile Include="Controls\PanelVScroll.cs">
      <SubType>Component</SubType>
    </Compile>
    <Compile Include="Controls\PictureBoxHotspot.cs">
      <SubType>Component</SubType>
    </Compile>
    <Compile Include="Controls\TabStrip.cs">
      <SubType>UserControl</SubType>
    </Compile>
    <Compile Include="Controls\TabStrip.Designer.cs">
      <DependentUpon>TabStrip.cs</DependentUpon>
    </Compile>
    <Compile Include="DB\BookmarkClass.cs" />
    <Compile Include="DB\MaterialCommodities.cs" />
    <Compile Include="DB\RegisterEntry.cs" />
    <Compile Include="DB\SQLiteCommandED.cs" />
    <Compile Include="DB\SQLiteConnectionED.cs" />
    <Compile Include="DB\SqLiteDBSchema.cs" />
    <Compile Include="DB\SQLiteConnectionSystem.cs" />
    <Compile Include="DB\SQLiteConnectionUser.cs" />
    <Compile Include="DB\TargetClass.cs" />
    <Compile Include="EDDiscoveryController.cs" />
<<<<<<< HEAD
    <Compile Include="EliteDangerous\IMaterialCommodityJournalEvent.cs" />
    <Compile Include="CompanionAPI\CompanionCredentials.cs" />
    <Compile Include="CompanionAPI\CompanionException.cs" />
    <Compile Include="CompanionAPI\CompanionAPIClass.cs" />
    <Compile Include="CompanionAPI\CProfile.cs" />
    <Compile Include="CompanionAPI\CShip.cs" />
    <Compile Include="CompanionAPI\RijndaelCrypt.cs" />
    <Compile Include="CompanionAPI\CCommander.cs" />
=======
    <Compile Include="EliteDangerous\JournalEntryAttributes.cs" />
    <Compile Include="EliteDangerous\JournalEntryInterfaces.cs" />
>>>>>>> 01290105
    <Compile Include="ExportImport\ExportSphereSystems.cs" />
    <Compile Include="Forms\DownloadManagerForm.cs">
      <SubType>Form</SubType>
    </Compile>
    <Compile Include="Forms\DownloadManagerForm.Designer.cs">
      <DependentUpon>DownloadManagerForm.cs</DependentUpon>
    </Compile>
    <Compile Include="Forms\FormCAPI.cs">
      <SubType>Form</SubType>
    </Compile>
    <Compile Include="Forms\FormCAPI.Designer.cs">
      <DependentUpon>FormCAPI.cs</DependentUpon>
    </Compile>
    <Compile Include="Forms\ImportSphere.cs">
      <SubType>Form</SubType>
    </Compile>
    <Compile Include="Forms\ImportSphere.Designer.cs">
      <DependentUpon>ImportSphere.cs</DependentUpon>
    </Compile>
    <Compile Include="Forms\MessageBoxTheme.cs">
      <SubType>Form</SubType>
    </Compile>
    <Compile Include="Forms\MessageBoxTheme.Designer.cs">
      <DependentUpon>MessageBoxTheme.cs</DependentUpon>
    </Compile>
    <Compile Include="Forms\PromptDialogs.cs" />
    <Compile Include="HTTP\VersioningManager.cs" />
    <Compile Include="HTTP\GitHubFile.cs" />
    <Compile Include="PopOutControl.cs" />
    <Compile Include="Forms\ShipDetails.cs">
      <SubType>Form</SubType>
    </Compile>
    <Compile Include="Forms\ShipDetails.Designer.cs">
      <DependentUpon>ShipDetails.cs</DependentUpon>
    </Compile>
    <Compile Include="Conditions\ConditionLists.cs" />
    <Compile Include="Conditions\StringParser.cs" />
    <Compile Include="IDiscoveryController.cs" />
    <Compile Include="RoutingUtils.cs" />
    <Compile Include="ExportImport\ExportNotes.cs" />
    <Compile Include="ExportImport\ImportHistory.cs" />
    <Compile Include="TraceLog.cs" />
    <Compile Include="Trilateration\DistanceParser.cs" />
    <Compile Include="Controls\SplitContainerCustom.cs">
      <SubType>Component</SubType>
    </Compile>
    <Compile Include="EDDN\EDDNClass.cs" />
    <Compile Include="EDDN\EDDNSync.cs" />
    <Compile Include="EDSM\GalacticMapObject.cs" />
    <Compile Include="EDSM\GalacticMapping.cs" />
    <Compile Include="EDSM\GalMapType.cs" />
    <Compile Include="EliteDangerous\Bodies.cs" />
    <Compile Include="EliteDangerous\EDJournalClass.cs" />
    <Compile Include="EliteDangerous\EDJournalReader.cs" />
    <Compile Include="EliteDangerous\JournalEntry.cs" />
    <Compile Include="EliteDangerous\JournalEvents\JournalApproachSettlement.cs" />
    <Compile Include="EliteDangerous\JournalEvents\JournalBounty.cs" />
    <Compile Include="EliteDangerous\JournalEvents\JournalBuyAmmo.cs" />
    <Compile Include="EliteDangerous\JournalEvents\JournalBuyDrones.cs" />
    <Compile Include="EliteDangerous\JournalEvents\JournalBuyExplorationData.cs" />
    <Compile Include="EliteDangerous\JournalEvents\JournalBuyTradeData.cs" />
    <Compile Include="EliteDangerous\JournalEvents\JournalCapShipBond.cs" />
    <Compile Include="EliteDangerous\JournalEvents\JournalClearSavedGame.cs" />
    <Compile Include="EliteDangerous\JournalEvents\JournalCockpitBreached.cs" />
    <Compile Include="EliteDangerous\JournalEvents\JournalCollectCargo.cs" />
    <Compile Include="EliteDangerous\JournalEvents\JournalCommitCrime.cs" />
    <Compile Include="EliteDangerous\JournalEvents\JournalCommunityGoalDiscard.cs" />
    <Compile Include="EliteDangerous\JournalEvents\JournalCommunityGoalJoin.cs" />
    <Compile Include="EliteDangerous\JournalEvents\JournalCommunityGoalReward.cs" />
    <Compile Include="EliteDangerous\JournalEvents\JournalContinued.cs" />
    <Compile Include="EliteDangerous\JournalEvents\JournalCrewAssign.cs" />
    <Compile Include="EliteDangerous\JournalEvents\JournalCrewFire.cs" />
    <Compile Include="EliteDangerous\JournalEvents\JournalCrewHire.cs" />
    <Compile Include="EliteDangerous\JournalEvents\JournalDatalinkScan.cs" />
    <Compile Include="EliteDangerous\JournalEvents\JournalDatalinkVoucher.cs" />
    <Compile Include="EliteDangerous\JournalEvents\JournalDataScanned.cs" />
    <Compile Include="EliteDangerous\JournalEvents\JournalDied.cs" />
    <Compile Include="EliteDangerous\JournalEvents\JournalDocked.cs" />
    <Compile Include="EliteDangerous\JournalEvents\JournalDockFighter.cs" />
    <Compile Include="EliteDangerous\JournalEvents\JournalDockingCancelled.cs" />
    <Compile Include="EliteDangerous\JournalEvents\JournalDockingDenied.cs" />
    <Compile Include="EliteDangerous\JournalEvents\JournalDockingGranted.cs" />
    <Compile Include="EliteDangerous\JournalEvents\JournalDockingRequested.cs" />
    <Compile Include="EliteDangerous\JournalEvents\JournalDockingTimeout.cs" />
    <Compile Include="EliteDangerous\JournalEvents\JournalDockSRV.cs" />
    <Compile Include="EliteDangerous\JournalEvents\JournalEDDItemSet.cs" />
    <Compile Include="EliteDangerous\JournalEvents\JournalEjectCargo.cs" />
    <Compile Include="EliteDangerous\JournalEvents\JournalEngineerApply.cs" />
    <Compile Include="EliteDangerous\JournalEvents\JournalEngineerCraft.cs" />
    <Compile Include="EliteDangerous\JournalEvents\JournalEngineerProgress.cs" />
    <Compile Include="EliteDangerous\JournalEvents\JournalEscapeInterdiction.cs" />
    <Compile Include="EliteDangerous\JournalEvents\JournalFactionKillBond.cs" />
    <Compile Include="EliteDangerous\JournalEvents\JournalFetchRemoteModule.cs" />
    <Compile Include="EliteDangerous\JournalEvents\JournalFileheader.cs" />
    <Compile Include="EliteDangerous\JournalEvents\JournalFuelScope.cs" />
    <Compile Include="EliteDangerous\JournalEvents\JournalHeatDamage.cs" />
    <Compile Include="EliteDangerous\JournalEvents\JournalHeatWarning.cs" />
    <Compile Include="EliteDangerous\JournalEvents\JournalHullDamage.cs" />
    <Compile Include="EliteDangerous\JournalEvents\JournalInterdicted.cs" />
    <Compile Include="EliteDangerous\JournalEvents\JournalInterdiction.cs" />
    <Compile Include="EliteDangerous\JournalEvents\JournalJetConeBoost.cs" />
    <Compile Include="EliteDangerous\JournalEvents\JournalJetConeDamage.cs" />
    <Compile Include="EliteDangerous\JournalEvents\JournalLaunchFighter.cs" />
    <Compile Include="EliteDangerous\JournalEvents\JournalLaunchSRV.cs" />
    <Compile Include="EliteDangerous\JournalEvents\JournalLiftoff.cs" />
    <Compile Include="EliteDangerous\JournalEvents\JournalLocOrJump.cs" />
    <Compile Include="EliteDangerous\JournalEvents\JournalLocation.cs" />
    <Compile Include="EliteDangerous\JournalEvents\JournalFSDJump.cs" />
    <Compile Include="EliteDangerous\JournalEvents\JournalLoadGame.cs" />
    <Compile Include="EliteDangerous\JournalEvents\JournalMarketBuy.cs" />
    <Compile Include="EliteDangerous\JournalEvents\JournalMarketSell.cs" />
    <Compile Include="EliteDangerous\JournalEvents\JournalMassModuleStore.cs" />
    <Compile Include="EliteDangerous\JournalEvents\JournalMaterialCollected.cs" />
    <Compile Include="EliteDangerous\JournalEvents\JournalMaterialDiscarded.cs" />
    <Compile Include="EliteDangerous\JournalEvents\JournalMaterialDiscovered.cs" />
    <Compile Include="EliteDangerous\JournalEvents\JournalMiningRefined.cs" />
    <Compile Include="EliteDangerous\JournalEvents\JournalMissionAbandoned.cs" />
    <Compile Include="EliteDangerous\JournalEvents\JournalMissionAccepted.cs" />
    <Compile Include="EliteDangerous\JournalEvents\JournalMissionCompleted.cs" />
    <Compile Include="EliteDangerous\JournalEvents\JournalMissionFailed.cs" />
    <Compile Include="EliteDangerous\JournalEvents\JournalModuleBuy.cs" />
    <Compile Include="EliteDangerous\JournalEvents\JournalModuleRetrieve.cs" />
    <Compile Include="EliteDangerous\JournalEvents\JournalModuleSell.cs" />
    <Compile Include="EliteDangerous\JournalEvents\JournalModuleSellRemote.cs" />
    <Compile Include="EliteDangerous\JournalEvents\JournalModuleStore.cs" />
    <Compile Include="EliteDangerous\JournalEvents\JournalModuleSwap.cs" />
    <Compile Include="EliteDangerous\JournalEvents\JournalNewCommander.cs" />
    <Compile Include="EliteDangerous\JournalEvents\JournalPayFines.cs" />
    <Compile Include="EliteDangerous\JournalEvents\JournalPayLegacyFines.cs" />
    <Compile Include="EliteDangerous\JournalEvents\JournalPowerplayCollect.cs" />
    <Compile Include="EliteDangerous\JournalEvents\JournalPowerplayDefect.cs" />
    <Compile Include="EliteDangerous\JournalEvents\JournalPowerplayDeliver.cs" />
    <Compile Include="EliteDangerous\JournalEvents\JournalPowerplayFastTrack.cs" />
    <Compile Include="EliteDangerous\JournalEvents\JournalPowerplayJoin.cs" />
    <Compile Include="EliteDangerous\JournalEvents\JournalPowerplayLeave.cs" />
    <Compile Include="EliteDangerous\JournalEvents\JournalPowerplaySalary.cs" />
    <Compile Include="EliteDangerous\JournalEvents\JournalPowerplayVote.cs" />
    <Compile Include="EliteDangerous\JournalEvents\JournalPowerplayVoucher.cs" />
    <Compile Include="EliteDangerous\JournalEvents\JournalProgress.cs" />
    <Compile Include="EliteDangerous\JournalEvents\JournalPromotion.cs" />
    <Compile Include="EliteDangerous\JournalEvents\JournalPVPKill.cs" />
    <Compile Include="EliteDangerous\JournalEvents\JournalRank.cs" />
    <Compile Include="EliteDangerous\JournalEvents\JournalRebootRepair.cs" />
    <Compile Include="EliteDangerous\JournalEvents\JournalReceiveText.cs" />
    <Compile Include="EliteDangerous\JournalEvents\JournalRedeemVoucher.cs" />
    <Compile Include="EliteDangerous\JournalEvents\JournalRefuelAll.cs" />
    <Compile Include="EliteDangerous\JournalEvents\JournalRefuelPartial.cs" />
    <Compile Include="EliteDangerous\JournalEvents\JournalRepair.cs" />
    <Compile Include="EliteDangerous\JournalEvents\JournalRepairAll.cs" />
    <Compile Include="EliteDangerous\JournalEvents\JournalRestockVehicle.cs" />
    <Compile Include="EliteDangerous\JournalEvents\JournalResurrect.cs" />
    <Compile Include="EliteDangerous\JournalEvents\JournalScan.cs" />
    <Compile Include="EliteDangerous\JournalEvents\JournalScientificResearch.cs" />
    <Compile Include="EliteDangerous\JournalEvents\JournalScreenshot.cs" />
    <Compile Include="EliteDangerous\JournalEvents\JournalSelfDestruct.cs" />
    <Compile Include="EliteDangerous\JournalEvents\JournalSellDrones.cs" />
    <Compile Include="EliteDangerous\JournalEvents\JournalSellExplorationData.cs" />
    <Compile Include="EliteDangerous\JournalEvents\JournalSendText.cs" />
    <Compile Include="EliteDangerous\JournalEvents\JournalShieldState.cs" />
    <Compile Include="EliteDangerous\JournalEvents\JournalShipyardBuy.cs" />
    <Compile Include="EliteDangerous\JournalEvents\JournalShipyardNew.cs" />
    <Compile Include="EliteDangerous\JournalEvents\JournalShipyardSell.cs" />
    <Compile Include="EliteDangerous\JournalEvents\JournalShipyardSwap.cs" />
    <Compile Include="EliteDangerous\JournalEvents\JournalShipyardTransfer.cs" />
    <Compile Include="EliteDangerous\JournalEvents\JournalSupercruiseEntry.cs" />
    <Compile Include="EliteDangerous\JournalEvents\JournalSupercruiseExit.cs" />
    <Compile Include="EliteDangerous\JournalEvents\JournalSynthesis.cs" />
    <Compile Include="EliteDangerous\JournalEvents\JournalTouchdown.cs" />
    <Compile Include="EliteDangerous\JournalEvents\JournalUndocked.cs" />
    <Compile Include="EliteDangerous\JournalEvents\JournalUnhandled.cs" />
    <Compile Include="EliteDangerous\JournalEvents\JournalUnknown.cs" />
    <Compile Include="EliteDangerous\JournalEvents\JournalUSSDrop.cs" />
    <Compile Include="EliteDangerous\JournalEvents\JournalVehicleSwitch.cs" />
    <Compile Include="EliteDangerous\JournalEvents\JournalWingAdd.cs" />
    <Compile Include="EliteDangerous\JournalEvents\JournalWingJoin.cs" />
    <Compile Include="EliteDangerous\JournalEvents\JournalWingLeave.cs" />
    <Compile Include="EliteDangerous\StarScan.cs" />
    <Compile Include="ExportImport\ExportExplorationData.cs" />
    <Compile Include="ExportImport\ExportFilteredSystems.cs" />
    <Compile Include="ExportImport\ExportRoute.cs" />
    <Compile Include="Forms\FindMaterialsForm.cs">
      <SubType>Form</SubType>
    </Compile>
    <Compile Include="Forms\FindMaterialsForm.Designer.cs">
      <DependentUpon>FindMaterialsForm.cs</DependentUpon>
    </Compile>
    <Compile Include="Conditions\ConditionFilterForm.cs">
      <SubType>Form</SubType>
    </Compile>
    <Compile Include="Conditions\ConditionFilterForm.Designer.cs">
      <DependentUpon>ConditionFilterForm.cs</DependentUpon>
    </Compile>
    <Compile Include="Forms\TextBoxEntry.cs">
      <SubType>Form</SubType>
    </Compile>
    <Compile Include="Forms\TextBoxEntry.Designer.cs">
      <DependentUpon>TextBoxEntry.cs</DependentUpon>
    </Compile>
    <Compile Include="JSON\JSONPrettyPrint.cs" />
    <Compile Include="EliteDangerous\LogReaderBase.cs" />
    <Compile Include="EliteDangerous\NetLogReader.cs" />
    <Compile Include="ExportImport\ExportBase.cs" />
    <Compile Include="ExportImport\ExportControl.cs">
      <SubType>UserControl</SubType>
    </Compile>
    <Compile Include="ExportImport\ExportControl.Designer.cs">
      <DependentUpon>ExportControl.cs</DependentUpon>
    </Compile>
    <Compile Include="ExportImport\ExportFSDJump.cs" />
    <Compile Include="ExportImport\ExportScan.cs" />
    <Compile Include="Forms\AssignTravelLogSystemForm.cs">
      <SubType>Form</SubType>
    </Compile>
    <Compile Include="Forms\AssignTravelLogSystemForm.Designer.cs">
      <DependentUpon>AssignTravelLogSystemForm.cs</DependentUpon>
    </Compile>
    <Compile Include="Forms\BookmarkForm.cs">
      <SubType>Form</SubType>
    </Compile>
    <Compile Include="Forms\BookmarkForm.Designer.cs">
      <DependentUpon>BookmarkForm.cs</DependentUpon>
    </Compile>
    <Compile Include="Forms\NewReleaseForm.cs">
      <SubType>Form</SubType>
    </Compile>
    <Compile Include="Forms\NewReleaseForm.Designer.cs">
      <DependentUpon>NewReleaseForm.cs</DependentUpon>
    </Compile>
    <Compile Include="Forms\SplashForm.cs">
      <SubType>Form</SubType>
    </Compile>
    <Compile Include="Forms\SplashForm.Designer.cs">
      <DependentUpon>SplashForm.cs</DependentUpon>
    </Compile>
    <Compile Include="Forms\TabControlForm.cs">
      <SubType>Form</SubType>
    </Compile>
    <Compile Include="Forms\TabControlForm.Designer.cs">
      <DependentUpon>TabControlForm.cs</DependentUpon>
    </Compile>
    <Compile Include="Forms\TimedMessage.cs">
      <SubType>Form</SubType>
    </Compile>
    <Compile Include="Forms\TimedMessage.Designer.cs">
      <DependentUpon>TimedMessage.cs</DependentUpon>
    </Compile>
    <Compile Include="Forms\InfoForm.cs">
      <SubType>Form</SubType>
    </Compile>
    <Compile Include="Forms\InfoForm.Designer.cs">
      <DependentUpon>InfoForm.cs</DependentUpon>
    </Compile>
    <Compile Include="Forms\RecordStep.cs">
      <SubType>Form</SubType>
    </Compile>
    <Compile Include="Forms\RecordStep.Designer.cs">
      <DependentUpon>RecordStep.cs</DependentUpon>
    </Compile>
    <Compile Include="Forms\UserControlForm.cs">
      <SubType>Form</SubType>
    </Compile>
    <Compile Include="Forms\UserControlForm.Designer.cs">
      <DependentUpon>UserControlForm.cs</DependentUpon>
    </Compile>
    <Compile Include="HistoryList.cs" />
    <Compile Include="HTTP\DownloadFile.cs" />
    <Compile Include="HTTP\GitHubClass.cs" />
    <Compile Include="HTTP\GitHubRelease.cs" />
    <Compile Include="JSON\JSONHelper.cs" />
    <Compile Include="ObjectExtensions.cs" />
    <Compile Include="Controls\ButtonExt.cs">
      <SubType>Component</SubType>
    </Compile>
    <Compile Include="Controls\CheckBoxCustom.cs">
      <SubType>Component</SubType>
    </Compile>
    <Compile Include="Controls\CustomColourTable.cs" />
    <Compile Include="Controls\StatusStripCustom.cs">
      <SubType>Component</SubType>
    </Compile>
    <Compile Include="Controls\DataViewScrollerPanel.cs">
      <SubType>Component</SubType>
    </Compile>
    <Compile Include="Controls\GroupBoxCustom.cs">
      <SubType>Component</SubType>
    </Compile>
    <Compile Include="Controls\NumericUpDownCustom.cs">
      <SubType>Component</SubType>
    </Compile>
    <Compile Include="Controls\RadioButtonCustom.cs">
      <SubType>Component</SubType>
    </Compile>
    <Compile Include="Controls\RichTextBoxScroll.cs">
      <SubType>Component</SubType>
    </Compile>
    <Compile Include="Controls\TabControlCustom.cs">
      <SubType>Component</SubType>
    </Compile>
    <Compile Include="Controls\TabStyleCustom.cs" />
    <Compile Include="Controls\DrawnPanel.cs">
      <SubType>Component</SubType>
    </Compile>
    <Compile Include="Controls\ComboBoxCustom.cs">
      <SubType>Form</SubType>
    </Compile>
    <Compile Include="Controls\ListControlCustom.cs">
      <SubType>Component</SubType>
    </Compile>
    <Compile Include="Controls\TextBoxBorder.cs">
      <SubType>Component</SubType>
    </Compile>
    <Compile Include="Controls\ToolStripComboBoxCustom.cs">
      <SubType>Component</SubType>
    </Compile>
    <Compile Include="Controls\UpDown.cs">
      <SubType>Component</SubType>
    </Compile>
    <Compile Include="Controls\VScrollCustom.cs">
      <SubType>Component</SubType>
    </Compile>
    <Compile Include="DB\SavedRouteClass.cs" />
    <Compile Include="DB\ISystem.cs" />
    <Compile Include="DB\InMemory\SystemClass.cs" />
    <Compile Include="DB\IVisitedSystems.cs" />
    <Compile Include="DB\TravelLogUnit.cs" />
    <Compile Include="DB\WantedSystemClass.cs" />
    <Compile Include="EDDConfig.cs" />
    <Compile Include="EDDiscoveryServer\EDDiscoveryServer.cs" />
    <Compile Include="EDDTheme.cs" />
    <Compile Include="EDDToolStripRenderer.cs" />
    <Compile Include="EDSM\EDSMClass.cs" />
    <Compile Include="EDSM\EDSMSync.cs" />
    <Compile Include="EliteDangerous\AppConfig.cs" />
    <Compile Include="EliteDangerous\EDCommander.cs" />
    <Compile Include="EliteDangerous\EliteDangerous.cs" />
    <Compile Include="EliteDangerous\GameSettings.cs" />
    <Compile Include="3DMap\FormMap.cs">
      <SubType>Form</SubType>
    </Compile>
    <Compile Include="3DMap\FormMap.Designer.cs">
      <DependentUpon>FormMap.cs</DependentUpon>
    </Compile>
    <Compile Include="Trilateration\SysWarning.cs">
      <SubType>Form</SubType>
    </Compile>
    <Compile Include="Trilateration\SysWarning.Designer.cs">
      <DependentUpon>SysWarning.cs</DependentUpon>
    </Compile>
    <Compile Include="UserControls\DataGridViewSorter.cs" />
    <Compile Include="DB\SQLiteDBClass.cs" />
    <Compile Include="DB\SystemClass.cs" />
    <Compile Include="DB\SystemNoteClass.cs" />
    <Compile Include="Forms\AboutForm.cs">
      <SubType>Form</SubType>
    </Compile>
    <Compile Include="Forms\AboutForm.Designer.cs">
      <DependentUpon>AboutForm.cs</DependentUpon>
    </Compile>
    <Compile Include="Forms\ThemeEditor.cs">
      <SubType>Form</SubType>
    </Compile>
    <Compile Include="Forms\ThemeEditor.Designer.cs">
      <DependentUpon>ThemeEditor.cs</DependentUpon>
    </Compile>
    <Compile Include="HTTP\HttpCom.cs" />
    <Compile Include="HTTP\ResponseData.cs" />
    <Compile Include="Forms\MoveToCommander.cs">
      <SubType>Form</SubType>
    </Compile>
    <Compile Include="Forms\MoveToCommander.Designer.cs">
      <DependentUpon>MoveToCommander.cs</DependentUpon>
    </Compile>
    <Compile Include="EMK\Arc.cs" />
    <Compile Include="EMK\AStar.cs" />
    <Compile Include="EMK\Graph.cs" />
    <Compile Include="EMK\Node.cs" />
    <Compile Include="EMK\Point3D.cs" />
    <Compile Include="EMK\SortableList.cs" />
    <Compile Include="EMK\Track.cs" />
    <Compile Include="EMK\Vector3D.cs" />
    <Compile Include="EDDiscoveryForm.cs">
      <SubType>Form</SubType>
    </Compile>
    <Compile Include="EDDiscoveryForm.Designer.cs">
      <DependentUpon>EDDiscoveryForm.cs</DependentUpon>
    </Compile>
    <Compile Include="EliteDangerous\NetLogClass.cs" />
    <Compile Include="ImageHandler.cs">
      <SubType>UserControl</SubType>
    </Compile>
    <Compile Include="ImageHandler.Designer.cs">
      <DependentUpon>ImageHandler.cs</DependentUpon>
    </Compile>
    <Compile Include="Program.cs" />
    <Compile Include="Properties\AssemblyInfo.cs" />
    <Compile Include="RouteControl.cs">
      <SubType>UserControl</SubType>
    </Compile>
    <Compile Include="RouteControl.Designer.cs">
      <DependentUpon>RouteControl.cs</DependentUpon>
    </Compile>
    <Compile Include="SavedRouteExpeditionControl.cs">
      <SubType>UserControl</SubType>
    </Compile>
    <Compile Include="SavedRouteExpeditionControl.Designer.cs">
      <DependentUpon>SavedRouteExpeditionControl.cs</DependentUpon>
    </Compile>
    <Compile Include="Settings.cs">
      <SubType>UserControl</SubType>
    </Compile>
    <Compile Include="Settings.Designer.cs">
      <DependentUpon>Settings.cs</DependentUpon>
    </Compile>
    <Compile Include="Forms\SystemViewForm.cs">
      <SubType>Form</SubType>
    </Compile>
    <Compile Include="Forms\SystemViewForm.Designer.cs">
      <DependentUpon>SystemViewForm.cs</DependentUpon>
    </Compile>
    <Compile Include="Tools.cs" />
    <Compile Include="TravelHistoryControl.cs">
      <SubType>UserControl</SubType>
    </Compile>
    <Compile Include="TravelHistoryControl.Designer.cs">
      <DependentUpon>TravelHistoryControl.cs</DependentUpon>
    </Compile>
    <Compile Include="UserControls\TravelHistoryFilter.cs" />
    <Compile Include="Trilateration\TrilaterationControl.cs">
      <SubType>UserControl</SubType>
    </Compile>
    <Compile Include="Trilateration\TrilaterationControl.Designer.cs">
      <DependentUpon>TrilaterationControl.cs</DependentUpon>
    </Compile>
    <Compile Include="JournalViewControl.cs">
      <SubType>UserControl</SubType>
    </Compile>
    <Compile Include="JournalViewControl.Designer.cs">
      <DependentUpon>JournalViewControl.cs</DependentUpon>
    </Compile>
    <Compile Include="UserControls\UserControlExploration.cs">
      <SubType>UserControl</SubType>
    </Compile>
    <Compile Include="UserControls\UserControlExploration.Designer.cs">
      <DependentUpon>UserControlExploration.cs</DependentUpon>
    </Compile>
    <Compile Include="UserControls\UserControlNotePanel.cs">
      <SubType>UserControl</SubType>
    </Compile>
    <Compile Include="UserControls\UserControlNotePanel.Designer.cs">
      <DependentUpon>UserControlNotePanel.cs</DependentUpon>
    </Compile>
    <Compile Include="UserControls\UserControlRouteTracker.cs">
      <SubType>UserControl</SubType>
    </Compile>
    <Compile Include="UserControls\UserControlRouteTracker.Designer.cs">
      <DependentUpon>UserControlRouteTracker.cs</DependentUpon>
    </Compile>
    <Compile Include="UserControls\UserControlScan.cs">
      <SubType>UserControl</SubType>
    </Compile>
    <Compile Include="UserControls\UserControlScan.Designer.cs">
      <DependentUpon>UserControlScan.cs</DependentUpon>
    </Compile>
    <Compile Include="UserControls\UserControlSpanel.cs">
      <SubType>UserControl</SubType>
    </Compile>
    <Compile Include="UserControls\UserControlSpanel.Designer.cs">
      <DependentUpon>UserControlSpanel.cs</DependentUpon>
    </Compile>
    <Compile Include="UserControls\UserControlStats.cs">
      <SubType>UserControl</SubType>
    </Compile>
    <Compile Include="UserControls\UserControlStats.Designer.cs">
      <DependentUpon>UserControlStats.cs</DependentUpon>
    </Compile>
    <Compile Include="UserControls\UserControlScreenshot.cs">
      <SubType>UserControl</SubType>
    </Compile>
    <Compile Include="UserControls\UserControlScreenshot.Designer.cs">
      <DependentUpon>UserControlScreenshot.cs</DependentUpon>
    </Compile>
    <Compile Include="UserControls\UserControlCommonBase.cs">
      <SubType>UserControl</SubType>
    </Compile>
    <Compile Include="UserControls\UserControlJournalGrid.cs">
      <SubType>UserControl</SubType>
    </Compile>
    <Compile Include="UserControls\UserControlJournalGrid.Designer.cs">
      <DependentUpon>UserControlJournalGrid.cs</DependentUpon>
    </Compile>
    <Compile Include="UserControls\UserControlLog.cs">
      <SubType>UserControl</SubType>
    </Compile>
    <Compile Include="UserControls\UserControlLog.Designer.cs">
      <DependentUpon>UserControlLog.cs</DependentUpon>
    </Compile>
    <Compile Include="UserControls\UserControlLedger.cs">
      <SubType>UserControl</SubType>
    </Compile>
    <Compile Include="UserControls\UserControlLedger.Designer.cs">
      <DependentUpon>UserControlLedger.cs</DependentUpon>
    </Compile>
    <Compile Include="UserControls\UserControlMaterialCommodities.cs">
      <SubType>UserControl</SubType>
    </Compile>
    <Compile Include="UserControls\UserControlMaterialCommodities.Designer.cs">
      <DependentUpon>UserControlMaterialCommodities.cs</DependentUpon>
    </Compile>
    <Compile Include="UserControls\UserControlStarDistance.cs">
      <SubType>UserControl</SubType>
    </Compile>
    <Compile Include="UserControls\UserControlStarDistance.Designer.cs">
      <DependentUpon>UserControlStarDistance.cs</DependentUpon>
    </Compile>
    <Compile Include="UserControls\UserControlStatsTime.cs">
      <SubType>UserControl</SubType>
    </Compile>
    <Compile Include="UserControls\UserControlStatsTime.Designer.cs">
      <DependentUpon>UserControlStatsTime.cs</DependentUpon>
    </Compile>
    <Compile Include="UserControls\UserControlTravelGrid.cs">
      <SubType>UserControl</SubType>
    </Compile>
    <Compile Include="UserControls\UserControlTravelGrid.Designer.cs">
      <DependentUpon>UserControlTravelGrid.cs</DependentUpon>
    </Compile>
    <Compile Include="UserControls\UserControlTrippanel.cs">
      <SubType>UserControl</SubType>
    </Compile>
    <Compile Include="UserControls\UserControlTrippanel.Designer.cs">
      <DependentUpon>UserControlTrippanel.cs</DependentUpon>
    </Compile>
    <Compile Include="Vector3.cs" />
    <Compile Include="Win32Constants.cs" />
    <Content Include="AppConfigLocal.xml">
      <CopyToOutputDirectory>Always</CopyToOutputDirectory>
      <SubType>Designer</SubType>
    </Content>
    <Content Include="edlogo_3mo_icon.ico" />
    <Content Include="fround.js">
      <CopyToOutputDirectory>Always</CopyToOutputDirectory>
    </Content>
    <EmbeddedResource Include="Actions\ActionProgramForm.resx">
      <DependentUpon>ActionProgramForm.cs</DependentUpon>
    </EmbeddedResource>
    <EmbeddedResource Include="Audio\SoundEffectDialog.resx">
      <DependentUpon>SoundEffectDialog.cs</DependentUpon>
    </EmbeddedResource>
    <EmbeddedResource Include="Audio\SpeechConfigure.resx">
      <DependentUpon>SpeechConfigure.cs</DependentUpon>
    </EmbeddedResource>
    <EmbeddedResource Include="Audio\WaveConfigureDialog.resx">
      <DependentUpon>WaveConfigureDialog.cs</DependentUpon>
    </EmbeddedResource>
    <EmbeddedResource Include="Conditions\ConditionVariablesForm.resx">
      <DependentUpon>ConditionVariablesForm.cs</DependentUpon>
    </EmbeddedResource>
    <EmbeddedResource Include="Controls\AutoCompleteTextBox.resx">
      <DependentUpon>AutoCompleteTextBox.cs</DependentUpon>
    </EmbeddedResource>
    <EmbeddedResource Include="Controls\RichTextBoxScroll.resx">
      <DependentUpon>RichTextBoxScroll.cs</DependentUpon>
    </EmbeddedResource>
    <EmbeddedResource Include="Controls\TabStrip.resx">
      <DependentUpon>TabStrip.cs</DependentUpon>
    </EmbeddedResource>
    <EmbeddedResource Include="Forms\DownloadManagerForm.resx">
      <DependentUpon>DownloadManagerForm.cs</DependentUpon>
    </EmbeddedResource>
    <EmbeddedResource Include="Forms\FindMaterialsForm.resx">
      <DependentUpon>FindMaterialsForm.cs</DependentUpon>
    </EmbeddedResource>
    <EmbeddedResource Include="Forms\FormCAPI.resx">
      <DependentUpon>FormCAPI.cs</DependentUpon>
    </EmbeddedResource>
    <EmbeddedResource Include="Forms\ImportSphere.resx">
      <DependentUpon>ImportSphere.cs</DependentUpon>
    </EmbeddedResource>
    <EmbeddedResource Include="Forms\MessageBoxTheme.resx">
      <DependentUpon>MessageBoxTheme.cs</DependentUpon>
    </EmbeddedResource>
    <EmbeddedResource Include="Forms\ShipDetails.resx">
      <DependentUpon>ShipDetails.cs</DependentUpon>
    </EmbeddedResource>
    <EmbeddedResource Include="Conditions\ConditionFilterForm.resx">
      <DependentUpon>ConditionFilterForm.cs</DependentUpon>
    </EmbeddedResource>
    <EmbeddedResource Include="Forms\TabControlForm.resx">
      <DependentUpon>TabControlForm.cs</DependentUpon>
    </EmbeddedResource>
    <EmbeddedResource Include="Forms\TextBoxEntry.resx">
      <DependentUpon>TextBoxEntry.cs</DependentUpon>
    </EmbeddedResource>
    <EmbeddedResource Include="Forms\UserControlForm.resx">
      <DependentUpon>UserControlForm.cs</DependentUpon>
    </EmbeddedResource>
    <EmbeddedResource Include="Trilateration\SysWarning.resx">
      <DependentUpon>SysWarning.cs</DependentUpon>
    </EmbeddedResource>
    <EmbeddedResource Include="UserControls\UserControlExploration.resx">
      <DependentUpon>UserControlExploration.cs</DependentUpon>
    </EmbeddedResource>
    <EmbeddedResource Include="UserControls\UserControlJournalGrid.resx">
      <DependentUpon>UserControlJournalGrid.cs</DependentUpon>
    </EmbeddedResource>
    <EmbeddedResource Include="UserControls\UserControlLog.resx">
      <DependentUpon>UserControlLog.cs</DependentUpon>
    </EmbeddedResource>
    <EmbeddedResource Include="UserControls\UserControlLedger.resx">
      <DependentUpon>UserControlLedger.cs</DependentUpon>
    </EmbeddedResource>
    <EmbeddedResource Include="UserControls\UserControlMaterialCommodities.resx">
      <DependentUpon>UserControlMaterialCommodities.cs</DependentUpon>
    </EmbeddedResource>
    <EmbeddedResource Include="UserControls\UserControlNotePanel.resx">
      <DependentUpon>UserControlNotePanel.cs</DependentUpon>
    </EmbeddedResource>
    <EmbeddedResource Include="UserControls\UserControlRouteTracker.resx">
      <DependentUpon>UserControlRouteTracker.cs</DependentUpon>
    </EmbeddedResource>
    <EmbeddedResource Include="UserControls\UserControlScan.resx">
      <DependentUpon>UserControlScan.cs</DependentUpon>
    </EmbeddedResource>
    <EmbeddedResource Include="UserControls\UserControlScreenshot.resx">
      <DependentUpon>UserControlScreenshot.cs</DependentUpon>
    </EmbeddedResource>
    <EmbeddedResource Include="UserControls\UserControlSpanel.resx">
      <DependentUpon>UserControlSpanel.cs</DependentUpon>
    </EmbeddedResource>
    <EmbeddedResource Include="UserControls\UserControlStarDistance.resx">
      <DependentUpon>UserControlStarDistance.cs</DependentUpon>
    </EmbeddedResource>
    <EmbeddedResource Include="UserControls\UserControlStats.resx">
      <DependentUpon>UserControlStats.cs</DependentUpon>
    </EmbeddedResource>
    <EmbeddedResource Include="UserControls\UserControlStatsTime.resx">
      <DependentUpon>UserControlStatsTime.cs</DependentUpon>
    </EmbeddedResource>
    <EmbeddedResource Include="UserControls\UserControlTravelGrid.resx">
      <DependentUpon>UserControlTravelGrid.cs</DependentUpon>
    </EmbeddedResource>
    <EmbeddedResource Include="UserControls\UserControlTrippanel.resx">
      <DependentUpon>UserControlTrippanel.cs</DependentUpon>
    </EmbeddedResource>
    <None Include="App.Portable.config">
      <SubType>Designer</SubType>
    </None>
    <None Include="OpenTK.dll.config" />
    <None Include="Resources\promotion.pspimage" />
    <None Include="Resources\shipyardnew.pspimage" />
    <None Include="Resources\YellowDot.png" />
    <None Include="Resources\OrangeDot.png" />
    <None Include="Resources\3dmaphelp.txt" />
    <None Include="Resources\comet.PNG" />
    <None Include="Resources\ExplorationHazard.png" />
    <None Include="Resources\Blackhole.PNG" />
    <None Include="Resources\bookmarkbrightred.png" />
    <None Include="Resources\bookmarkgreen.png" />
    <None Include="Resources\bookmarktarget.png" />
    <None Include="Resources\bookmarkyellow.png" />
    <None Include="Resources\floppy.png" />
    <None Include="Resources\eye.png" />
    <None Include="Resources\goto.png" />
    <None Include="Resources\ImageTravel.png" />
    <None Include="Resources\ImageStarDisc.png" />
    <None Include="Resources\ImageStarDiscWhite.png" />
    <None Include="Resources\hyperspace.png" />
    <None Include="Resources\event.png" />
    <None Include="Resources\Coffinicon.png" />
    <None Include="Resources\damage.png" />
    <None Include="Resources\heatdamage.png" />
    <None Include="Resources\bounty.png" />
    <None Include="Resources\commitcrime.png" />
    <None Include="Resources\approachsettlement.png" />
    <None Include="Resources\fighter.png" />
    <None Include="Resources\dockingdenied.png" />
    <None Include="Resources\ammunition.png" />
    <None Include="Resources\dockingrequest.png" />
    <None Include="Resources\crew.png" />
    <None Include="Resources\engineercraft.png" />
    <None Include="Resources\engineerprogress.png" />
    <None Include="Resources\engineerapply.png" />
    <None Include="Resources\dockinggranted.png" />
    <None Include="Resources\fuelscoop.png" />
    <None Include="Resources\buyexplorationdata.png" />
    <None Include="Resources\dockingcancelled.png" />
    <None Include="Resources\dockingtimeout.png" />
    <None Include="Resources\escapeinterdiction.png" />
    <None Include="Resources\buydrones.png" />
    <None Include="Resources\buytradedata.png" />
    <None Include="Resources\ejectcargo.png" />
    <None Include="Resources\collectcargo.png" />
    <None Include="Resources\cockpitbreached.png" />
    <None Include="Resources\divider.png" />
    <None Include="Resources\commodities.png" />
    <None Include="Resources\ArrowLeft.png" />
    <None Include="Resources\ArrowRight.png" />
    <None Include="Resources\Class_II_Gas_Giant_Sand1.png" />
    <None Include="Resources\Ammonia_Brown.png" />
    <None Include="Resources\Icy_Body_Greenish1.png" />
    <None Include="Resources\Belt.png" />
    <None Include="Resources\Barycentre.jpg" />
    <None Include="Resources\Barycentre.png" />
    <None Include="Resources\DefaultStar.png" />
    <None Include="Resources\B6V_Blueish.png" />
    <None Include="Resources\A3V_Blueish.png" />
    <None Include="Resources\A9III_White.png" />
    <None Include="Resources\Ammonia_Orangeish.png" />
    <None Include="Resources\B1V_Blue_SagittariusA.png" />
    <None Include="Resources\Class_III_Gas_Giant_Blue3.png" />
    <None Include="Resources\C7III.png" />
    <None Include="Resources\Class_I_Gas_Giant_Brown2.png" />
    <None Include="Resources\DA6VII_White.png" />
    <None Include="Resources\Earth_Like_Standard.png" />
    <None Include="Resources\F5VAB.png" />
    <None Include="Resources\G1IV.png" />
    <None Include="Resources\G8V_and_G9V.png" />
    <None Include="Resources\Gas_giant_ammonia_based_life1.png" />
    <None Include="Resources\Gas_giant_water_based_life_Brown3.png" />
    <None Include="Resources\High_metal_content_world_Lava1.png" />
    <None Include="Resources\High_metal_content_world_Mix3.png" />
    <None Include="Resources\High_metal_content_world_Orange8.png" />
    <None Include="Resources\Black_Hole.png" />
    <None Include="Resources\Helium_Rich_Gas_Giant1.png" />
    <None Include="Resources\Globe.png" />
    <None Include="Resources\Globe_yellow.png" />
    <None Include="Resources\edsm.png" />
    <None Include="Resources\edlogo24.png" />
    <None Include="Resources\edsm32x32.png" />
    <None Include="Resources\edsmblue.png" />
    <None Include="Resources\edsmred.png" />
    <None Include="Resources\edsmown.png" />
    <Content Include="Resources\imgCheck.png" />
    <None Include="Resources\stellaremnant.PNG" />
    <None Include="Resources\nebula.PNG" />
    <None Include="Resources\pulsar.PNG" />
    <None Include="Resources\PlanetaryNebula.PNG" />
    <None Include="Resources\starcluster.PNG" />
    <None Include="Resources\pointofinterest.png" />
    <None Include="Resources\selectedmarker.png" />
    <None Include="Resources\PauseNormalRed.png" />
    <None Include="Resources\RecordPressed.png" />
    <None Include="Resources\StopNormalRed.png" />
    <None Include="Resources\PlayNormal.png" />
    <None Include="Resources\StopNormalBlue.png" />
    <None Include="Resources\VideoRecorder.png" />
    <None Include="Resources\pauseblue.png" />
    <None Include="Resources\Stationenter.png" />
    <None Include="Resources\module.png" />
    <None Include="Resources\Stationexit.png" />
    <None Include="Resources\scan.png" />
    <None Include="Resources\stopflag.png" />
    <None Include="Resources\startflag.png" />
    <None Include="Resources\liftoff.png" />
    <None Include="Resources\srv.png" />
    <None Include="Resources\location.png" />
    <None Include="Resources\materialcollected.png" />
    <None Include="Resources\materialdiscarded.png" />
    <None Include="Resources\materialdiscovered.png" />
    <None Include="Resources\shields.png" />
    <None Include="Resources\supercruiseexit.png" />
    <None Include="Resources\mothership.png" />
    <None Include="Resources\supercruiseenter.png" />
    <None Include="Resources\selfdestruct.png" />
    <None Include="Resources\ressurect.png" />
    <None Include="Resources\refuelall.png" />
    <None Include="Resources\repairall.png" />
    <None Include="Resources\repair.png" />
    <None Include="Resources\refuel.png" />
    <None Include="Resources\moduleswap.png" />
    <None Include="Resources\moduleretrieve.png" />
    <None Include="Resources\modulestore.png" />
    <None Include="Resources\modulesell.png" />
    <None Include="Resources\modulebuy.png" />
    <None Include="Resources\shipyardswap.png" />
    <None Include="Resources\shipyardtransfer.png" />
    <None Include="Resources\shipyardsell.png" />
    <None Include="Resources\shipyardnew.png" />
    <None Include="Resources\loadgame.png" />
    <None Include="Resources\rank.png" />
    <None Include="Resources\progress.png" />
    <None Include="Resources\interdicted.png" />
    <None Include="Resources\interdiction.png" />
    <None Include="Resources\screenshot.png" />
    <None Include="Resources\payfines.png" />
    <None Include="Resources\textreceived.png" />
    <None Include="Resources\textsent.png" />
    <None Include="Resources\missionfailed.png" />
    <None Include="Resources\missioncompleted.png" />
    <None Include="Resources\missionaccepted.png" />
    <None Include="Resources\missionabandoned.png" />
    <None Include="Resources\marketsell.png" />
    <None Include="Resources\marketbuy.png" />
    <None Include="Resources\newcommander.png" />
    <None Include="Resources\promotion.png" />
    <None Include="Resources\rebootrepair.png" />
    <None Include="Resources\sellexplorationdata.png" />
    <None Include="Resources\selldrones.png" />
    <None Include="Resources\powerplayvote.png" />
    <None Include="Resources\powerplayleave.png" />
    <None Include="Resources\powerplaysalary.png" />
    <None Include="Resources\powerplayjoin.png" />
    <None Include="Resources\powerplaydefect.png" />
    <None Include="Resources\powerplaydeliver.png" />
    <None Include="Resources\powerplaycollect.png" />
    <None Include="Resources\powerplayfasttrack.png" />
    <None Include="Resources\powerplayvoucher.png" />
    <None Include="Resources\shieldsup.png" />
    <None Include="Resources\shieldsdown.png" />
    <None Include="Resources\star.png" />
    <None Include="Resources\Log.png" />
    <None Include="Resources\travelgrid.png" />
    <None Include="Resources\material.png" />
    <None Include="Resources\ledger.png" />
    <None Include="Resources\journal.png" />
    <None Include="Resources\stats.png" />
    <None Include="Resources\popout.png" />
    <None Include="Resources\Star_K1IV.png" />
    <None Include="Resources\Ring Only.png" />
    <None Include="Resources\Ring Only 512.png" />
    <None Include="Resources\materialmarker.png" />
    <None Include="Resources\M5V.png" />
    <None Include="Resources\K0V.png" />
    <None Include="Resources\K1IV.png" />
    <None Include="Resources\L3V.png" />
    <None Include="Resources\M1VA.png" />
    <None Include="Resources\Y2.png" />
    <None Include="Resources\metal_rich.png" />
    <None Include="Resources\O.png" />
    <None Include="Resources\Rocky_Body_Sand2.png" />
    <None Include="Resources\T4V.png" />
    <None Include="Resources\Water_World_No_Poles_Clouds.png" />
    <None Include="Resources\Neutron_Star.png" />
    <None Include="Resources\Rocky_Ice_World_Sol_Titan.png" />
    <None Include="Resources\Water_Giant1.png" />
    <None Include="Resources\Moon24.png" />
    <None Include="Resources\materialmarkerpurple.png" />
    <None Include="Resources\materialmarkerorange.png" />
    <None Include="Resources\planet landing.png" />
    <None Include="Resources\RingGap512.png" />
    <None Include="Resources\materiamoreindicator.png" />
    <None Include="Resources\materialmarkerorangefilled.png" />
    <None Include="Resources\SizeSelectorsLarge.png" />
    <None Include="Resources\SizeSelectorsMedium.png" />
    <None Include="Resources\SizeSelectorsSmall.png" />
    <None Include="Resources\SizeSelectorsTiny.png" />
    <None Include="Resources\materialrare.png" />
    <None Include="Resources\Water_World_Poles_Cloudless4.png" />
    <None Include="Resources\ImportHelp.txt" />
    <None Include="Resources\speaker.png" />
    <None Include="Resources\microphone.png" />
    <Content Include="x86\Microsoft.VC100.CRT\msvcp100.dll" />
    <Content Include="x86\Microsoft.VC100.CRT\msvcr100.dll" />
    <Content Include="x86\SQLite.Interop.dll">
      <CopyToOutputDirectory>PreserveNewest</CopyToOutputDirectory>
    </Content>
    <None Include="Resources\Home-icon.png" />
    <None Include="Resources\Travelicon.png" />
    <None Include="Resources\save.png" />
    <Content Include="trilateration.js">
      <CopyToOutputDirectory>Always</CopyToOutputDirectory>
    </Content>
    <EmbeddedResource Include="2DMap\Form2DMap.resx">
      <DependentUpon>Form2DMap.cs</DependentUpon>
    </EmbeddedResource>
    <EmbeddedResource Include="2DMap\ImageViewer.resx">
      <DependentUpon>ImageViewer.cs</DependentUpon>
    </EmbeddedResource>
    <EmbeddedResource Include="EDDiscoveryForm.resx">
      <DependentUpon>EDDiscoveryForm.cs</DependentUpon>
    </EmbeddedResource>
    <EmbeddedResource Include="3DMap\FormMap.resx">
      <DependentUpon>FormMap.cs</DependentUpon>
    </EmbeddedResource>
    <EmbeddedResource Include="ExportImport\ExportControl.resx">
      <DependentUpon>ExportControl.cs</DependentUpon>
    </EmbeddedResource>
    <EmbeddedResource Include="Forms\AboutForm.resx">
      <DependentUpon>AboutForm.cs</DependentUpon>
    </EmbeddedResource>
    <EmbeddedResource Include="Forms\AssignTravelLogSystemForm.resx">
      <DependentUpon>AssignTravelLogSystemForm.cs</DependentUpon>
    </EmbeddedResource>
    <EmbeddedResource Include="Forms\BookmarkForm.resx">
      <DependentUpon>BookmarkForm.cs</DependentUpon>
    </EmbeddedResource>
    <EmbeddedResource Include="Forms\NewReleaseForm.resx">
      <DependentUpon>NewReleaseForm.cs</DependentUpon>
    </EmbeddedResource>
    <EmbeddedResource Include="Forms\SplashForm.resx">
      <DependentUpon>SplashForm.cs</DependentUpon>
    </EmbeddedResource>
    <EmbeddedResource Include="Forms\TimedMessage.resx">
      <DependentUpon>TimedMessage.cs</DependentUpon>
    </EmbeddedResource>
    <EmbeddedResource Include="Forms\InfoForm.resx">
      <DependentUpon>InfoForm.cs</DependentUpon>
    </EmbeddedResource>
    <EmbeddedResource Include="Forms\RecordStep.resx">
      <DependentUpon>RecordStep.cs</DependentUpon>
    </EmbeddedResource>
    <EmbeddedResource Include="Forms\ThemeEditor.resx">
      <DependentUpon>ThemeEditor.cs</DependentUpon>
    </EmbeddedResource>
    <EmbeddedResource Include="ImageHandler.resx">
      <DependentUpon>ImageHandler.cs</DependentUpon>
    </EmbeddedResource>
    <EmbeddedResource Include="Forms\MoveToCommander.resx">
      <DependentUpon>MoveToCommander.cs</DependentUpon>
    </EmbeddedResource>
    <EmbeddedResource Include="JournalViewControl.resx">
      <DependentUpon>JournalViewControl.cs</DependentUpon>
    </EmbeddedResource>
    <EmbeddedResource Include="Properties\Resources.resx">
      <Generator>ResXFileCodeGenerator</Generator>
      <LastGenOutput>Resources.Designer.cs</LastGenOutput>
      <SubType>Designer</SubType>
    </EmbeddedResource>
    <Compile Include="Properties\Resources.Designer.cs">
      <AutoGen>True</AutoGen>
      <DependentUpon>Resources.resx</DependentUpon>
      <DesignTime>True</DesignTime>
    </Compile>
    <Content Include="fge-logo-001-dark.ico">
      <CopyToOutputDirectory>Always</CopyToOutputDirectory>
    </Content>
    <EmbeddedResource Include="RouteControl.resx">
      <DependentUpon>RouteControl.cs</DependentUpon>
    </EmbeddedResource>
    <EmbeddedResource Include="Forms\SystemViewForm.resx">
      <DependentUpon>SystemViewForm.cs</DependentUpon>
    </EmbeddedResource>
    <EmbeddedResource Include="SavedRouteExpeditionControl.resx">
      <DependentUpon>SavedRouteExpeditionControl.cs</DependentUpon>
    </EmbeddedResource>
    <EmbeddedResource Include="Settings.resx">
      <DependentUpon>Settings.cs</DependentUpon>
    </EmbeddedResource>
    <EmbeddedResource Include="TravelHistoryControl.resx">
      <DependentUpon>TravelHistoryControl.cs</DependentUpon>
      <SubType>Designer</SubType>
    </EmbeddedResource>
    <EmbeddedResource Include="Trilateration\TrilaterationControl.resx">
      <DependentUpon>TrilaterationControl.cs</DependentUpon>
    </EmbeddedResource>
    <None Include="EDDiscovery_TemporaryKey.pfx" />
    <None Include="packages.config">
      <SubType>Designer</SubType>
    </None>
    <None Include="Properties\Settings.settings">
      <Generator>SettingsSingleFileGenerator</Generator>
      <LastGenOutput>Settings.Designer.cs</LastGenOutput>
    </None>
    <Compile Include="Properties\Settings.Designer.cs">
      <AutoGen>True</AutoGen>
      <DependentUpon>Settings.settings</DependentUpon>
      <DesignTimeSharedInput>True</DesignTimeSharedInput>
    </Compile>
  </ItemGroup>
  <ItemGroup>
    <None Include="App.config">
      <SubType>Designer</SubType>
    </None>
  </ItemGroup>
  <ItemGroup>
    <BootstrapperPackage Include=".NETFramework,Version=v4.0">
      <Visible>False</Visible>
      <ProductName>Microsoft .NET Framework 4 %28x86 and x64%29</ProductName>
      <Install>true</Install>
    </BootstrapperPackage>
    <BootstrapperPackage Include="Microsoft.Net.Client.3.5">
      <Visible>False</Visible>
      <ProductName>.NET Framework 3.5 SP1 Client Profile</ProductName>
      <Install>false</Install>
    </BootstrapperPackage>
    <BootstrapperPackage Include="Microsoft.Net.Framework.3.5.SP1">
      <Visible>False</Visible>
      <ProductName>.NET Framework 3.5 SP1</ProductName>
      <Install>false</Install>
    </BootstrapperPackage>
    <BootstrapperPackage Include="Microsoft.Windows.Installer.4.5">
      <Visible>False</Visible>
      <ProductName>Windows Installer 4.5</ProductName>
      <Install>true</Install>
    </BootstrapperPackage>
  </ItemGroup>
  <ItemGroup>
    <Folder Include="EliteDangerous\CompanionAPI\" />
    <Folder Include="Maps\" />
    <Folder Include="SQLite\" />
  </ItemGroup>
  <UsingTask TaskName="Zip" TaskFactory="CodeTaskFactory" AssemblyFile="$(MSBuildToolsPath)\Microsoft.Build.Tasks.v4.0.dll">
    <ParameterGroup>
      <OutputFilename ParameterType="System.String" Required="true" />
      <Files ParameterType="Microsoft.Build.Framework.ITaskItem[]" Required="true" />
    </ParameterGroup>
    <Task>
      <Reference Include="System.IO.Compression" />
      <Using Namespace="System.IO.Compression" />
      <Code Type="Fragment" Language="cs"><![CDATA[
        try
        {
          using (Stream zipStream = new FileStream(Path.GetFullPath(OutputFilename), FileMode.Create, FileAccess.Write))
          using (ZipArchive archive = new ZipArchive(zipStream, ZipArchiveMode.Create))
          {
              foreach (ITaskItem fileItem in Files)
              {
                  string filename = fileItem.ItemSpec;
                  string name = fileItem.GetMetadata("Name");
                  if (String.IsNullOrEmpty(name)) name = Path.GetFileName(filename);
                  using (Stream fileStream = new FileStream(filename, FileMode.Open, FileAccess.Read))
                      using (Stream fileStreamInZip = archive.CreateEntry(name).Open())
                          fileStream.CopyTo(fileStreamInZip);
              }
          }
          return true;
        }
        catch (Exception ex)
        {
          Log.LogErrorFromException(ex);
          return false;
        }
      ]]></Code>
    </Task>
  </UsingTask>
  <Import Project="$(MSBuildToolsPath)\Microsoft.CSharp.targets" />
  <PropertyGroup>
    <PostBuildEvent>
    </PostBuildEvent>
  </PropertyGroup>
  <!-- To modify your build process, add your task inside one of the targets below and uncomment it. 
       Other similar extension points exist, see Microsoft.Common.targets.
  <Target Name="BeforeBuild">
  </Target>
  -->
  <Target Name="AfterBuild" Condition=" '$(OS)' != 'Unix' ">
    <ItemGroup>
      <ZipFiles Include="$(OutputPath)\EDDiscovery.exe" />
      <ZipFiles Include="$(OutputPath)\EDDiscovery.pdb" />
      <ZipFiles Include="$(ProjectDir)\App.Portable.config">
        <Name>EDDiscovery.exe.config</Name>
      </ZipFiles>
      <ZipFiles Include="$(OutputPath)\CSCore.dll" />
      <ZipFiles Include="$(OutputPath)\fround.js" />
      <ZipFiles Include="$(OutputPath)\trilateration.js" />
      <ZipFiles Include="$(OutputPath)\Newtonsoft.Json.dll" />
      <ZipFiles Include="$(OutputPath)\OpenTK.GLControl.dll" />
      <ZipFiles Include="$(OutputPath)\OpenTK.dll" />
      <ZipFiles Include="$(OutputPath)\System.Data.SQLite.dll" />
      <ZipFiles Include="$(OutputPath)\System.Data.SQLite.Linq.dll" />
      <ZipFiles Include="$(OutputPath)\System.Data.SQLite.xml" />
      <ZipFiles Include="..\packages\System.Data.SQLite.Core.1.0.104.0\build\net46\x86\SQLite.Interop.dll">
        <Name>x86\SQLite.Interop.dll</Name>
      </ZipFiles>
      <ZipFiles Include="..\packages\System.Data.SQLite.Core.1.0.104.0\build\net46\x64\SQLite.Interop.dll">
        <Name>x64\SQLite.Interop.dll</Name>
      </ZipFiles>
    </ItemGroup>
    <Zip OutputFileName="$(OutputPath)\EDDiscovery.Portable.zip" Files="@(ZipFiles)" />
  </Target>
  <Import Project="..\packages\System.Data.SQLite.Core.1.0.104.0\build\net46\System.Data.SQLite.Core.targets" Condition="Exists('..\packages\System.Data.SQLite.Core.1.0.104.0\build\net46\System.Data.SQLite.Core.targets')" />
  <Target Name="EnsureNuGetPackageBuildImports" BeforeTargets="PrepareForBuild">
    <PropertyGroup>
      <ErrorText>This project references NuGet package(s) that are missing on this computer. Use NuGet Package Restore to download them.  For more information, see http://go.microsoft.com/fwlink/?LinkID=322105. The missing file is {0}.</ErrorText>
    </PropertyGroup>
    <Error Condition="!Exists('..\packages\System.Data.SQLite.Core.1.0.104.0\build\net46\System.Data.SQLite.Core.targets')" Text="$([System.String]::Format('$(ErrorText)', '..\packages\System.Data.SQLite.Core.1.0.104.0\build\net46\System.Data.SQLite.Core.targets'))" />
  </Target>
</Project><|MERGE_RESOLUTION|>--- conflicted
+++ resolved
@@ -295,8 +295,8 @@
     <Compile Include="DB\SQLiteConnectionUser.cs" />
     <Compile Include="DB\TargetClass.cs" />
     <Compile Include="EDDiscoveryController.cs" />
-<<<<<<< HEAD
-    <Compile Include="EliteDangerous\IMaterialCommodityJournalEvent.cs" />
+    <Compile Include="EliteDangerous\JournalEntryAttributes.cs" />
+    <Compile Include="EliteDangerous\JournalEntryInterfaces.cs" />
     <Compile Include="CompanionAPI\CompanionCredentials.cs" />
     <Compile Include="CompanionAPI\CompanionException.cs" />
     <Compile Include="CompanionAPI\CompanionAPIClass.cs" />
@@ -304,10 +304,6 @@
     <Compile Include="CompanionAPI\CShip.cs" />
     <Compile Include="CompanionAPI\RijndaelCrypt.cs" />
     <Compile Include="CompanionAPI\CCommander.cs" />
-=======
-    <Compile Include="EliteDangerous\JournalEntryAttributes.cs" />
-    <Compile Include="EliteDangerous\JournalEntryInterfaces.cs" />
->>>>>>> 01290105
     <Compile Include="ExportImport\ExportSphereSystems.cs" />
     <Compile Include="Forms\DownloadManagerForm.cs">
       <SubType>Form</SubType>
