--- conflicted
+++ resolved
@@ -597,18 +597,12 @@
         {
             if (je.CommanderId == history.CommanderId)     // we are only interested at this point accepting ones for the display commander
             {
-<<<<<<< HEAD
                 foreach (HistoryEntry he in history.AddJournalEntry(je, h => LogLineHighlight(h)))
                 {
-                    OnNewEntry?.Invoke(he, history);
-=======
-                HistoryEntry he = history.AddJournalEntry(je, h => LogLineHighlight(h));
-
-                if (he != null)
                 {
                     OnNewEntry?.Invoke(he, history);            // major hook
                     OnNewEntrySecond?.Invoke(he, history);      // secondary hook..
->>>>>>> f0c3cb9a
+                }
                 }
             }
 
