--- conflicted
+++ resolved
@@ -536,31 +536,23 @@
             periodicchecktimer.Interval = 1000;
             periodicchecktimer.Tick += (sv, ev) =>
             {
-<<<<<<< HEAD
-                datetimetimer = new Timer();
-                datetimetimer.Interval = 1000;
-                datetimetimer.Tick += (sv, ev) => { DateTime gameutc = DateTime.UtcNow.AddYears(1286); labelGameDateTime.Text = gameutc.ToShortDateString() + " " + gameutc.ToShortTimeString(); };
-                datetimetimer.Start();
-            }
+                if (!EDDOptions.Instance.DisableTimeDisplay)
+                {
+                    DateTime gameutc = DateTime.UtcNow.AddYears(1286);
+                    labelGameDateTime.Text = gameutc.ToShortDateString() + " " + gameutc.ToShortTimeString();
+                }
+
+                if (buttonReloadActions.Visible)
+                {
+                    if ( actioncontroller.CheckForActionFilesChange() ) // autoreload edited action files..
+                        buttonReloadActions_Click(null, null);
+                }
+            };
+
+            periodicchecktimer.Start();
+
             if (EDDOptions.Instance.AutoOpen3DMap)
                 Open3DMap(PrimaryCursor.GetCurrentHistoryEntry);
-=======
-                if (!EDDOptions.Instance.DisableTimeDisplay)
-                {
-                    DateTime gameutc = DateTime.UtcNow.AddYears(1286);
-                    labelGameDateTime.Text = gameutc.ToShortDateString() + " " + gameutc.ToShortTimeString();
-                }
-
-                if (buttonReloadActions.Visible)
-                {
-                    if ( actioncontroller.CheckForActionFilesChange() ) // autoreload edited action files..
-                        buttonReloadActions_Click(null, null);
-                }
-            };
-
-            periodicchecktimer.Start();
-
->>>>>>> 899ac07d
             if (EDDOptions.Instance.MinimiseOnOpen)
                 WindowState = FormWindowState.Minimized;
             else if (EDDOptions.Instance.MaximiseOnOpen)
