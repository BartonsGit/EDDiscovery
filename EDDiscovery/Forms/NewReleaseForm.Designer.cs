--- conflicted
+++ resolved
@@ -315,19 +315,13 @@
             this.AcceptButton = this.btnClose;
             this.AutoScaleDimensions = new System.Drawing.SizeF(6F, 13F);
             this.AutoScaleMode = System.Windows.Forms.AutoScaleMode.Font;
-<<<<<<< HEAD
-            this.ClientSize = new System.Drawing.Size(477, 368);
-            this.Controls.Add(this.panel1);
-            this.Icon = global::EDDiscovery.Properties.Resources.edlogo_3mo_icon;
-=======
             this.CancelButton = this.btnClose;
             this.ClientSize = new System.Drawing.Size(419, 246);
             this.Controls.Add(this.pnlBack);
             this.DoubleBuffered = true;
-            this.Icon = ((System.Drawing.Icon)(resources.GetObject("$this.Icon")));
+            this.Icon = global::EDDiscovery.Properties.Resources.edlogo_3mo_icon;
             this.MinimizeBox = false;
             this.MinimumSize = new System.Drawing.Size(435, 285);
->>>>>>> 7a7e4acd
             this.Name = "NewReleaseForm";
             this.ShowInTaskbar = false;
             this.SizeGripStyle = System.Windows.Forms.SizeGripStyle.Hide;
