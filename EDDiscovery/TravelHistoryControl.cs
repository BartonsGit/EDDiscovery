--- conflicted
+++ resolved
@@ -105,14 +105,7 @@
             try
             {
                 LogText("Refresh History." + Environment.NewLine);
-<<<<<<< HEAD
-                RefreshHistory();
-                LogText("Refresh Complete." + Environment.NewLine);
-
-                EliteDangerousClass.CheckED();
-=======
                 RefreshHistoryAsync();
->>>>>>> 5f29cb69
             }
             catch (Exception ex)
             {
