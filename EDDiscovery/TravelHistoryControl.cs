--- conflicted
+++ resolved
@@ -1467,7 +1467,6 @@
 
         }
 
-<<<<<<< HEAD
         private void selectCorrectSystemToolStripMenuItem_Click(object sender, EventArgs e)
         {
             using (Forms.AssignTravelLogSystemForm form = new Forms.AssignTravelLogSystemForm(this, rightclicksystem))
@@ -1483,8 +1482,6 @@
             }
         }
 
-=======
->>>>>>> d84b1cc0
         #endregion
     }
 }