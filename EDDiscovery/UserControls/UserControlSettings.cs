--- conflicted
+++ resolved
@@ -113,14 +113,7 @@
         {
             EDDiscoveryForm.EDDConfig.AutoLoadPopOuts = checkBoxAutoLoad.Checked;   // ok to do here..
             EDDiscoveryForm.EDDConfig.AutoSavePopOuts = checkBoxAutoSave.Checked;
-<<<<<<< HEAD
             discoveryform.OnRefreshCommanders -= DiscoveryForm_OnRefreshCommanders;
-        }
-
-        private void DiscoveryForm_OnRefreshCommanders()
-        {
-            UpdateCommandersListBox();
-=======
 
             themeeditor?.Dispose();
             var frm = FindForm();
@@ -128,13 +121,17 @@
                 (frm as ExtendedControls.SmartSysMenuForm).TopMostChanged -= ParentForm_TopMostChanged;
         }
 
+        private void DiscoveryForm_OnRefreshCommanders()
+        {
+            UpdateCommandersListBox();
+        }
+
         protected override void OnLoad(EventArgs e)
         {
             base.OnLoad(e);
             var frm = FindForm();
             if (typeof(ExtendedControls.SmartSysMenuForm).IsAssignableFrom(frm?.GetType()))
                 (frm as ExtendedControls.SmartSysMenuForm).TopMostChanged += ParentForm_TopMostChanged;
->>>>>>> 5c584586
         }
 
 
