﻿/*
 * Copyright © 2016 - 2017 EDDiscovery development team
 *
 * Licensed under the Apache License, Version 2.0 (the "License"); you may not use this
 * file except in compliance with the License. You may obtain a copy of the License at
 *
 * http://www.apache.org/licenses/LICENSE-2.0
 * 
 * Unless required by applicable law or agreed to in writing, software distributed under
 * the License is distributed on an "AS IS" BASIS, WITHOUT WARRANTIES OR CONDITIONS OF
 * ANY KIND, either express or implied. See the License for the specific language
 * governing permissions and limitations under the License.
 * 
 * EDDiscovery is not affiliated with Frontier Developments plc.
 */
namespace EDDiscovery.UserControls
{
    partial class UserControlScan
    {
        /// <summary> 
        /// Required designer variable.
        /// </summary>
        private System.ComponentModel.IContainer components = null;

        /// <summary> 
        /// Clean up any resources being used.
        /// </summary>
        /// <param name="disposing">true if managed resources should be disposed; otherwise, false.</param>
        protected override void Dispose(bool disposing)
        {
            if (disposing && (components != null))
            {
                components.Dispose();
            }
            base.Dispose(disposing);
        }

        #region Component Designer generated code

        /// <summary> 
        /// Required method for Designer support - do not modify 
        /// the contents of this method with the code editor.
        /// </summary>
        private void InitializeComponent()
        {
            this.components = new System.ComponentModel.Container();
            this.panelStars = new ExtendedControls.PanelVScroll();
            this.contextMenuStrip = new System.Windows.Forms.ContextMenuStrip(this.components);
            this.toolStripMenuItemToolbar = new System.Windows.Forms.ToolStripMenuItem();
            this.lblSystemInfo = new System.Windows.Forms.Label();
            this.panelControls = new System.Windows.Forms.Panel();
            this.chkShowOverlays = new ExtendedControls.CheckBoxCustom();
            this.checkBoxTiny = new ExtendedControls.CheckBoxCustom();
            this.checkBoxMaterials = new ExtendedControls.CheckBoxCustom();
            this.buttonExtExcel = new ExtendedControls.ButtonExt();
            this.checkBoxMaterialsRare = new ExtendedControls.CheckBoxCustom();
            this.checkBoxEDSM = new ExtendedControls.CheckBoxCustom();
            this.checkBoxMoons = new ExtendedControls.CheckBoxCustom();
            this.checkBoxLarge = new ExtendedControls.CheckBoxCustom();
            this.checkBoxSmall = new ExtendedControls.CheckBoxCustom();
            this.checkBoxMedium = new ExtendedControls.CheckBoxCustom();
            this.rtbNodeInfo = new ExtendedControls.RichTextBoxScroll();
            this.imagebox = new ExtendedControls.PictureBoxHotspot();
            this.vScrollBarCustom = new ExtendedControls.VScrollBarCustom();
            this.toolTip = new System.Windows.Forms.ToolTip(this.components);
<<<<<<< HEAD
            this.flowPanelTop = new System.Windows.Forms.FlowLayoutPanel();
=======
            this.rollUpPanelTop = new ExtendedControls.RollUpPanel();
>>>>>>> 3962284c
            this.panelStars.SuspendLayout();
            this.contextMenuStrip.SuspendLayout();
            this.panelControls.SuspendLayout();
            ((System.ComponentModel.ISupportInitialize)(this.imagebox)).BeginInit();
<<<<<<< HEAD
            this.flowPanelTop.SuspendLayout();
=======
            this.rollUpPanelTop.SuspendLayout();
>>>>>>> 3962284c
            this.SuspendLayout();
            // 
            // panelStars
            // 
            this.panelStars.ContextMenuStrip = this.contextMenuStrip;
            this.panelStars.Controls.Add(this.rtbNodeInfo);
            this.panelStars.Controls.Add(this.imagebox);
            this.panelStars.Controls.Add(this.vScrollBarCustom);
            this.panelStars.Dock = System.Windows.Forms.DockStyle.Fill;
            this.panelStars.InternalMargin = new System.Windows.Forms.Padding(0);
            this.panelStars.Location = new System.Drawing.Point(0, 32);
            this.panelStars.Name = "panelStars";
            this.panelStars.ScrollBarWidth = 20;
            this.panelStars.Size = new System.Drawing.Size(748, 650);
            this.panelStars.TabIndex = 1;
            this.panelStars.VerticalScrollBarDockRight = true;
            this.panelStars.Click += new System.EventHandler(this.panelStars_Click);
            // 
            // contextMenuStrip
            // 
            this.contextMenuStrip.Items.AddRange(new System.Windows.Forms.ToolStripItem[] {
            this.toolStripMenuItemToolbar});
            this.contextMenuStrip.Name = "contextMenuStrip";
            this.contextMenuStrip.Size = new System.Drawing.Size(177, 26);
            // 
            // toolStripMenuItemToolbar
            // 
            this.toolStripMenuItemToolbar.Name = "toolStripMenuItemToolbar";
            this.toolStripMenuItemToolbar.Size = new System.Drawing.Size(176, 22);
            this.toolStripMenuItemToolbar.Text = "Show/Hide Toolbar";
            this.toolStripMenuItemToolbar.Click += new System.EventHandler(this.toolStripMenuItemToolbar_Click);
            // 
            // lblSystemInfo
            // 
            this.lblSystemInfo.AutoSize = true;
            this.lblSystemInfo.ContextMenuStrip = this.contextMenuStrip;
            this.lblSystemInfo.Location = new System.Drawing.Point(388, 4);
            this.lblSystemInfo.Margin = new System.Windows.Forms.Padding(0, 4, 0, 0);
            this.lblSystemInfo.Name = "lblSystemInfo";
            this.lblSystemInfo.Size = new System.Drawing.Size(35, 13);
            this.lblSystemInfo.TabIndex = 30;
            this.lblSystemInfo.Text = "label1";
            this.toolTip.SetToolTip(this.lblSystemInfo, "Right click on panel to show/hide the toolbar");
            // 
            // panelControls
            // 
            this.panelControls.AutoSize = true;
            this.panelControls.AutoSizeMode = System.Windows.Forms.AutoSizeMode.GrowAndShrink;
            this.panelControls.ContextMenuStrip = this.contextMenuStrip;
            this.panelControls.Controls.Add(this.chkShowOverlays);
            this.panelControls.Controls.Add(this.checkBoxTiny);
            this.panelControls.Controls.Add(this.checkBoxMaterials);
            this.panelControls.Controls.Add(this.buttonExtExcel);
            this.panelControls.Controls.Add(this.checkBoxMaterialsRare);
            this.panelControls.Controls.Add(this.checkBoxEDSM);
            this.panelControls.Controls.Add(this.checkBoxMoons);
            this.panelControls.Controls.Add(this.checkBoxLarge);
            this.panelControls.Controls.Add(this.checkBoxSmall);
            this.panelControls.Controls.Add(this.checkBoxMedium);
            this.panelControls.Location = new System.Drawing.Point(0, 0);
            this.panelControls.Margin = new System.Windows.Forms.Padding(0);
            this.panelControls.Name = "panelControls";
            this.panelControls.Size = new System.Drawing.Size(388, 35);
            this.panelControls.TabIndex = 5;
            this.toolTip.SetToolTip(this.panelControls, "Right click on panel to show/hide the toolbar");
            // 
            // chkShowOverlays
            // 
            this.chkShowOverlays.Appearance = System.Windows.Forms.Appearance.Button;
            this.chkShowOverlays.BackColor = System.Drawing.Color.Transparent;
            this.chkShowOverlays.BackgroundImageLayout = System.Windows.Forms.ImageLayout.Stretch;
            this.chkShowOverlays.CheckBoxColor = System.Drawing.Color.White;
            this.chkShowOverlays.CheckBoxInnerColor = System.Drawing.Color.White;
            this.chkShowOverlays.CheckColor = System.Drawing.Color.DarkBlue;
            this.chkShowOverlays.Cursor = System.Windows.Forms.Cursors.Default;
            this.chkShowOverlays.FlatAppearance.BorderColor = System.Drawing.SystemColors.ControlDarkDark;
            this.chkShowOverlays.FlatAppearance.CheckedBackColor = System.Drawing.Color.Green;
            this.chkShowOverlays.FlatAppearance.MouseDownBackColor = System.Drawing.Color.FromArgb(((int)(((byte)(0)))), ((int)(((byte)(192)))), ((int)(((byte)(0)))));
            this.chkShowOverlays.FlatAppearance.MouseOverBackColor = System.Drawing.Color.Silver;
            this.chkShowOverlays.FlatStyle = System.Windows.Forms.FlatStyle.Flat;
            this.chkShowOverlays.FontNerfReduction = 0.5F;
            this.chkShowOverlays.Image = global::EDDiscovery.Icons.Controls.Scan_ShowOverlays;
            this.chkShowOverlays.ImageButtonDisabledScaling = 0.5F;
            this.chkShowOverlays.Location = new System.Drawing.Point(315, 0);
            this.chkShowOverlays.MouseOverColor = System.Drawing.Color.CornflowerBlue;
            this.chkShowOverlays.Name = "chkShowOverlays";
            this.chkShowOverlays.Size = new System.Drawing.Size(32, 32);
            this.chkShowOverlays.TabIndex = 31;
            this.chkShowOverlays.TickBoxReductionSize = 10;
            this.toolTip.SetToolTip(this.chkShowOverlays, "Show/Hide body status icons");
            this.chkShowOverlays.UseVisualStyleBackColor = false;
            this.chkShowOverlays.CheckedChanged += new System.EventHandler(this.chkShowOverlays_CheckedChanged);
            // 
            // checkBoxTiny
            // 
            this.checkBoxTiny.Appearance = System.Windows.Forms.Appearance.Button;
            this.checkBoxTiny.BackColor = System.Drawing.Color.Transparent;
            this.checkBoxTiny.BackgroundImage = global::EDDiscovery.Icons.Controls.Scan_SizeTiny;
            this.checkBoxTiny.BackgroundImageLayout = System.Windows.Forms.ImageLayout.Center;
            this.checkBoxTiny.CheckBoxColor = System.Drawing.Color.White;
            this.checkBoxTiny.CheckBoxInnerColor = System.Drawing.Color.White;
            this.checkBoxTiny.CheckColor = System.Drawing.Color.DarkBlue;
            this.checkBoxTiny.Cursor = System.Windows.Forms.Cursors.Default;
            this.checkBoxTiny.FlatAppearance.BorderColor = System.Drawing.SystemColors.ControlDarkDark;
            this.checkBoxTiny.FlatAppearance.CheckedBackColor = System.Drawing.Color.Green;
            this.checkBoxTiny.FlatAppearance.MouseDownBackColor = System.Drawing.Color.FromArgb(((int)(((byte)(0)))), ((int)(((byte)(192)))), ((int)(((byte)(0)))));
            this.checkBoxTiny.FlatAppearance.MouseOverBackColor = System.Drawing.Color.Silver;
            this.checkBoxTiny.FlatStyle = System.Windows.Forms.FlatStyle.Flat;
            this.checkBoxTiny.FontNerfReduction = 0.5F;
            this.checkBoxTiny.ImageButtonDisabledScaling = 0.5F;
            this.checkBoxTiny.Location = new System.Drawing.Point(216, 0);
            this.checkBoxTiny.MouseOverColor = System.Drawing.Color.CornflowerBlue;
            this.checkBoxTiny.Name = "checkBoxTiny";
            this.checkBoxTiny.Size = new System.Drawing.Size(32, 32);
            this.checkBoxTiny.TabIndex = 2;
            this.checkBoxTiny.TickBoxReductionSize = 10;
            this.toolTip.SetToolTip(this.checkBoxTiny, "Image size teeny tiny");
            this.checkBoxTiny.UseVisualStyleBackColor = false;
            this.checkBoxTiny.CheckedChanged += new System.EventHandler(this.checkBoxTiny_CheckedChanged);
            // 
            // checkBoxMaterials
            // 
            this.checkBoxMaterials.Appearance = System.Windows.Forms.Appearance.Button;
            this.checkBoxMaterials.BackColor = System.Drawing.Color.Transparent;
            this.checkBoxMaterials.BackgroundImage = global::EDDiscovery.Icons.Controls.Scan_ShowAllMaterials;
            this.checkBoxMaterials.BackgroundImageLayout = System.Windows.Forms.ImageLayout.Center;
            this.checkBoxMaterials.CheckBoxColor = System.Drawing.Color.White;
            this.checkBoxMaterials.CheckBoxInnerColor = System.Drawing.Color.White;
            this.checkBoxMaterials.CheckColor = System.Drawing.Color.DarkBlue;
            this.checkBoxMaterials.Cursor = System.Windows.Forms.Cursors.Default;
            this.checkBoxMaterials.FlatAppearance.BorderColor = System.Drawing.SystemColors.ControlDarkDark;
            this.checkBoxMaterials.FlatAppearance.CheckedBackColor = System.Drawing.Color.Green;
            this.checkBoxMaterials.FlatAppearance.MouseDownBackColor = System.Drawing.Color.FromArgb(((int)(((byte)(0)))), ((int)(((byte)(192)))), ((int)(((byte)(0)))));
            this.checkBoxMaterials.FlatAppearance.MouseOverBackColor = System.Drawing.Color.Silver;
            this.checkBoxMaterials.FlatStyle = System.Windows.Forms.FlatStyle.Flat;
            this.checkBoxMaterials.FontNerfReduction = 0.5F;
            this.checkBoxMaterials.ImageButtonDisabledScaling = 0.5F;
            this.checkBoxMaterials.Location = new System.Drawing.Point(0, 0);
            this.checkBoxMaterials.MouseOverColor = System.Drawing.Color.CornflowerBlue;
            this.checkBoxMaterials.Name = "checkBoxMaterials";
            this.checkBoxMaterials.Size = new System.Drawing.Size(32, 32);
            this.checkBoxMaterials.TabIndex = 2;
            this.checkBoxMaterials.TickBoxReductionSize = 10;
            this.toolTip.SetToolTip(this.checkBoxMaterials, "Show/Hide Materials");
            this.checkBoxMaterials.UseVisualStyleBackColor = false;
            this.checkBoxMaterials.CheckedChanged += new System.EventHandler(this.checkBoxMaterials_CheckedChanged);
            // 
            // buttonExtExcel
            // 
            this.buttonExtExcel.FlatStyle = System.Windows.Forms.FlatStyle.Flat;
            this.buttonExtExcel.Image = global::EDDiscovery.Icons.Controls.Scan_ExportToExcel;
            this.buttonExtExcel.Location = new System.Drawing.Point(353, 0);
            this.buttonExtExcel.Name = "buttonExtExcel";
            this.buttonExtExcel.Size = new System.Drawing.Size(32, 32);
            this.buttonExtExcel.TabIndex = 29;
            this.toolTip.SetToolTip(this.buttonExtExcel, "Send data on grid to excel");
            this.buttonExtExcel.UseVisualStyleBackColor = true;
            this.buttonExtExcel.Click += new System.EventHandler(this.buttonExtExcel_Click);
            // 
            // checkBoxMaterialsRare
            // 
            this.checkBoxMaterialsRare.Appearance = System.Windows.Forms.Appearance.Button;
            this.checkBoxMaterialsRare.BackColor = System.Drawing.Color.Transparent;
            this.checkBoxMaterialsRare.BackgroundImage = global::EDDiscovery.Icons.Controls.Scan_ShowRareMaterials;
            this.checkBoxMaterialsRare.BackgroundImageLayout = System.Windows.Forms.ImageLayout.Center;
            this.checkBoxMaterialsRare.CheckBoxColor = System.Drawing.Color.White;
            this.checkBoxMaterialsRare.CheckBoxInnerColor = System.Drawing.Color.White;
            this.checkBoxMaterialsRare.CheckColor = System.Drawing.Color.DarkBlue;
            this.checkBoxMaterialsRare.Cursor = System.Windows.Forms.Cursors.Default;
            this.checkBoxMaterialsRare.FlatAppearance.BorderColor = System.Drawing.SystemColors.ControlDarkDark;
            this.checkBoxMaterialsRare.FlatAppearance.CheckedBackColor = System.Drawing.Color.Green;
            this.checkBoxMaterialsRare.FlatAppearance.MouseDownBackColor = System.Drawing.Color.FromArgb(((int)(((byte)(0)))), ((int)(((byte)(192)))), ((int)(((byte)(0)))));
            this.checkBoxMaterialsRare.FlatAppearance.MouseOverBackColor = System.Drawing.Color.Silver;
            this.checkBoxMaterialsRare.FlatStyle = System.Windows.Forms.FlatStyle.Flat;
            this.checkBoxMaterialsRare.FontNerfReduction = 0.5F;
            this.checkBoxMaterialsRare.ImageButtonDisabledScaling = 0.5F;
            this.checkBoxMaterialsRare.Location = new System.Drawing.Point(32, 0);
            this.checkBoxMaterialsRare.MouseOverColor = System.Drawing.Color.CornflowerBlue;
            this.checkBoxMaterialsRare.Name = "checkBoxMaterialsRare";
            this.checkBoxMaterialsRare.Size = new System.Drawing.Size(32, 32);
            this.checkBoxMaterialsRare.TabIndex = 2;
            this.checkBoxMaterialsRare.TickBoxReductionSize = 10;
            this.toolTip.SetToolTip(this.checkBoxMaterialsRare, "Show rare materials only");
            this.checkBoxMaterialsRare.UseVisualStyleBackColor = false;
            this.checkBoxMaterialsRare.CheckedChanged += new System.EventHandler(this.checkBoxMaterialsRare_CheckedChanged);
            // 
            // checkBoxEDSM
            // 
            this.checkBoxEDSM.Appearance = System.Windows.Forms.Appearance.Button;
            this.checkBoxEDSM.BackColor = System.Drawing.Color.Transparent;
            this.checkBoxEDSM.BackgroundImageLayout = System.Windows.Forms.ImageLayout.Stretch;
            this.checkBoxEDSM.CheckBoxColor = System.Drawing.Color.White;
            this.checkBoxEDSM.CheckBoxInnerColor = System.Drawing.Color.White;
            this.checkBoxEDSM.CheckColor = System.Drawing.Color.DarkBlue;
            this.checkBoxEDSM.Cursor = System.Windows.Forms.Cursors.Default;
            this.checkBoxEDSM.FlatAppearance.BorderColor = System.Drawing.SystemColors.ControlDarkDark;
            this.checkBoxEDSM.FlatAppearance.CheckedBackColor = System.Drawing.Color.Green;
            this.checkBoxEDSM.FlatAppearance.MouseDownBackColor = System.Drawing.Color.FromArgb(((int)(((byte)(0)))), ((int)(((byte)(192)))), ((int)(((byte)(0)))));
            this.checkBoxEDSM.FlatAppearance.MouseOverBackColor = System.Drawing.Color.Silver;
            this.checkBoxEDSM.FlatStyle = System.Windows.Forms.FlatStyle.Flat;
            this.checkBoxEDSM.FontNerfReduction = 0.5F;
            this.checkBoxEDSM.Image = global::EDDiscovery.Icons.Controls.Scan_FetchEDSMBodies;
            this.checkBoxEDSM.ImageButtonDisabledScaling = 0.5F;
            this.checkBoxEDSM.Location = new System.Drawing.Point(263, 0);
            this.checkBoxEDSM.MouseOverColor = System.Drawing.Color.CornflowerBlue;
            this.checkBoxEDSM.Name = "checkBoxEDSM";
            this.checkBoxEDSM.Size = new System.Drawing.Size(32, 32);
            this.checkBoxEDSM.TabIndex = 3;
            this.checkBoxEDSM.TickBoxReductionSize = 10;
            this.toolTip.SetToolTip(this.checkBoxEDSM, "Show/Hide Body data from EDSM");
            this.checkBoxEDSM.UseVisualStyleBackColor = false;
            this.checkBoxEDSM.CheckedChanged += new System.EventHandler(this.checkBoxEDSM_CheckedChanged);
            // 
            // checkBoxMoons
            // 
            this.checkBoxMoons.Appearance = System.Windows.Forms.Appearance.Button;
            this.checkBoxMoons.BackColor = System.Drawing.Color.Transparent;
            this.checkBoxMoons.BackgroundImage = global::EDDiscovery.Icons.Controls.Scan_ShowMoons;
            this.checkBoxMoons.BackgroundImageLayout = System.Windows.Forms.ImageLayout.Center;
            this.checkBoxMoons.CheckBoxColor = System.Drawing.Color.White;
            this.checkBoxMoons.CheckBoxInnerColor = System.Drawing.Color.White;
            this.checkBoxMoons.CheckColor = System.Drawing.Color.DarkBlue;
            this.checkBoxMoons.Cursor = System.Windows.Forms.Cursors.Default;
            this.checkBoxMoons.FlatAppearance.BorderColor = System.Drawing.SystemColors.ControlDarkDark;
            this.checkBoxMoons.FlatAppearance.CheckedBackColor = System.Drawing.Color.Green;
            this.checkBoxMoons.FlatAppearance.MouseDownBackColor = System.Drawing.Color.FromArgb(((int)(((byte)(0)))), ((int)(((byte)(192)))), ((int)(((byte)(0)))));
            this.checkBoxMoons.FlatAppearance.MouseOverBackColor = System.Drawing.Color.Silver;
            this.checkBoxMoons.FlatStyle = System.Windows.Forms.FlatStyle.Flat;
            this.checkBoxMoons.FontNerfReduction = 0.5F;
            this.checkBoxMoons.ImageButtonDisabledScaling = 0.5F;
            this.checkBoxMoons.Location = new System.Drawing.Point(76, 0);
            this.checkBoxMoons.MouseOverColor = System.Drawing.Color.CornflowerBlue;
            this.checkBoxMoons.Name = "checkBoxMoons";
            this.checkBoxMoons.Size = new System.Drawing.Size(32, 32);
            this.checkBoxMoons.TabIndex = 2;
            this.checkBoxMoons.TickBoxReductionSize = 10;
            this.toolTip.SetToolTip(this.checkBoxMoons, "Show/Hide Moons");
            this.checkBoxMoons.UseVisualStyleBackColor = false;
            this.checkBoxMoons.CheckedChanged += new System.EventHandler(this.checkBoxMoons_CheckedChanged);
            // 
            // checkBoxLarge
            // 
            this.checkBoxLarge.Appearance = System.Windows.Forms.Appearance.Button;
            this.checkBoxLarge.BackColor = System.Drawing.Color.Transparent;
            this.checkBoxLarge.BackgroundImage = global::EDDiscovery.Icons.Controls.Scan_SizeLarge;
            this.checkBoxLarge.BackgroundImageLayout = System.Windows.Forms.ImageLayout.Center;
            this.checkBoxLarge.CheckBoxColor = System.Drawing.Color.White;
            this.checkBoxLarge.CheckBoxInnerColor = System.Drawing.Color.White;
            this.checkBoxLarge.CheckColor = System.Drawing.Color.DarkBlue;
            this.checkBoxLarge.Cursor = System.Windows.Forms.Cursors.Default;
            this.checkBoxLarge.FlatAppearance.BorderColor = System.Drawing.SystemColors.ControlDarkDark;
            this.checkBoxLarge.FlatAppearance.CheckedBackColor = System.Drawing.Color.Green;
            this.checkBoxLarge.FlatAppearance.MouseDownBackColor = System.Drawing.Color.FromArgb(((int)(((byte)(0)))), ((int)(((byte)(192)))), ((int)(((byte)(0)))));
            this.checkBoxLarge.FlatAppearance.MouseOverBackColor = System.Drawing.Color.Silver;
            this.checkBoxLarge.FlatStyle = System.Windows.Forms.FlatStyle.Flat;
            this.checkBoxLarge.FontNerfReduction = 0.5F;
            this.checkBoxLarge.ImageButtonDisabledScaling = 0.5F;
            this.checkBoxLarge.Location = new System.Drawing.Point(120, 0);
            this.checkBoxLarge.MouseOverColor = System.Drawing.Color.CornflowerBlue;
            this.checkBoxLarge.Name = "checkBoxLarge";
            this.checkBoxLarge.Size = new System.Drawing.Size(32, 32);
            this.checkBoxLarge.TabIndex = 2;
            this.checkBoxLarge.TickBoxReductionSize = 10;
            this.toolTip.SetToolTip(this.checkBoxLarge, "Image size large");
            this.checkBoxLarge.UseVisualStyleBackColor = false;
            this.checkBoxLarge.CheckedChanged += new System.EventHandler(this.checkBoxLarge_CheckedChanged);
            // 
            // checkBoxSmall
            // 
            this.checkBoxSmall.Appearance = System.Windows.Forms.Appearance.Button;
            this.checkBoxSmall.BackColor = System.Drawing.Color.Transparent;
            this.checkBoxSmall.BackgroundImage = global::EDDiscovery.Icons.Controls.Scan_SizeSmall;
            this.checkBoxSmall.BackgroundImageLayout = System.Windows.Forms.ImageLayout.Center;
            this.checkBoxSmall.CheckBoxColor = System.Drawing.Color.White;
            this.checkBoxSmall.CheckBoxInnerColor = System.Drawing.Color.White;
            this.checkBoxSmall.CheckColor = System.Drawing.Color.DarkBlue;
            this.checkBoxSmall.Cursor = System.Windows.Forms.Cursors.Default;
            this.checkBoxSmall.FlatAppearance.BorderColor = System.Drawing.SystemColors.ControlDarkDark;
            this.checkBoxSmall.FlatAppearance.CheckedBackColor = System.Drawing.Color.Green;
            this.checkBoxSmall.FlatAppearance.MouseDownBackColor = System.Drawing.Color.FromArgb(((int)(((byte)(0)))), ((int)(((byte)(192)))), ((int)(((byte)(0)))));
            this.checkBoxSmall.FlatAppearance.MouseOverBackColor = System.Drawing.Color.Silver;
            this.checkBoxSmall.FlatStyle = System.Windows.Forms.FlatStyle.Flat;
            this.checkBoxSmall.FontNerfReduction = 0.5F;
            this.checkBoxSmall.ImageButtonDisabledScaling = 0.5F;
            this.checkBoxSmall.Location = new System.Drawing.Point(184, 0);
            this.checkBoxSmall.MouseOverColor = System.Drawing.Color.CornflowerBlue;
            this.checkBoxSmall.Name = "checkBoxSmall";
            this.checkBoxSmall.Size = new System.Drawing.Size(32, 32);
            this.checkBoxSmall.TabIndex = 2;
            this.checkBoxSmall.TickBoxReductionSize = 10;
            this.toolTip.SetToolTip(this.checkBoxSmall, "Image size small");
            this.checkBoxSmall.UseVisualStyleBackColor = false;
            this.checkBoxSmall.CheckedChanged += new System.EventHandler(this.checkBoxSmall_CheckedChanged);
            // 
            // checkBoxMedium
            // 
            this.checkBoxMedium.Appearance = System.Windows.Forms.Appearance.Button;
            this.checkBoxMedium.BackColor = System.Drawing.Color.Transparent;
            this.checkBoxMedium.BackgroundImage = global::EDDiscovery.Icons.Controls.Scan_SizeMedium;
            this.checkBoxMedium.BackgroundImageLayout = System.Windows.Forms.ImageLayout.Center;
            this.checkBoxMedium.CheckBoxColor = System.Drawing.Color.White;
            this.checkBoxMedium.CheckBoxInnerColor = System.Drawing.Color.White;
            this.checkBoxMedium.CheckColor = System.Drawing.Color.DarkBlue;
            this.checkBoxMedium.Cursor = System.Windows.Forms.Cursors.Default;
            this.checkBoxMedium.FlatAppearance.BorderColor = System.Drawing.SystemColors.ControlDarkDark;
            this.checkBoxMedium.FlatAppearance.CheckedBackColor = System.Drawing.Color.Green;
            this.checkBoxMedium.FlatAppearance.MouseDownBackColor = System.Drawing.Color.FromArgb(((int)(((byte)(0)))), ((int)(((byte)(192)))), ((int)(((byte)(0)))));
            this.checkBoxMedium.FlatAppearance.MouseOverBackColor = System.Drawing.Color.Silver;
            this.checkBoxMedium.FlatStyle = System.Windows.Forms.FlatStyle.Flat;
            this.checkBoxMedium.FontNerfReduction = 0.5F;
            this.checkBoxMedium.ImageButtonDisabledScaling = 0.5F;
            this.checkBoxMedium.Location = new System.Drawing.Point(152, 0);
            this.checkBoxMedium.MouseOverColor = System.Drawing.Color.CornflowerBlue;
            this.checkBoxMedium.Name = "checkBoxMedium";
            this.checkBoxMedium.Size = new System.Drawing.Size(32, 32);
            this.checkBoxMedium.TabIndex = 2;
            this.checkBoxMedium.TickBoxReductionSize = 10;
            this.toolTip.SetToolTip(this.checkBoxMedium, "Image size medium");
            this.checkBoxMedium.UseVisualStyleBackColor = false;
            this.checkBoxMedium.CheckedChanged += new System.EventHandler(this.checkBoxMedium_CheckedChanged);
            // 
            // rtbNodeInfo
            // 
            this.rtbNodeInfo.BorderColor = System.Drawing.Color.Transparent;
            this.rtbNodeInfo.BorderColorScaling = 0.5F;
            this.rtbNodeInfo.HideScrollBar = true;
            this.rtbNodeInfo.Location = new System.Drawing.Point(472, 6);
            this.rtbNodeInfo.Name = "rtbNodeInfo";
            this.rtbNodeInfo.ReadOnly = false;
            this.rtbNodeInfo.ScrollBarArrowBorderColor = System.Drawing.Color.LightBlue;
            this.rtbNodeInfo.ScrollBarArrowButtonColor = System.Drawing.Color.LightGray;
            this.rtbNodeInfo.ScrollBarBackColor = System.Drawing.SystemColors.Control;
            this.rtbNodeInfo.ScrollBarBorderColor = System.Drawing.Color.White;
            this.rtbNodeInfo.ScrollBarFlatStyle = System.Windows.Forms.FlatStyle.System;
            this.rtbNodeInfo.ScrollBarForeColor = System.Drawing.SystemColors.ControlText;
            this.rtbNodeInfo.ScrollBarMouseOverButtonColor = System.Drawing.Color.Green;
            this.rtbNodeInfo.ScrollBarMousePressedButtonColor = System.Drawing.Color.Red;
            this.rtbNodeInfo.ScrollBarSliderColor = System.Drawing.Color.DarkGray;
            this.rtbNodeInfo.ScrollBarThumbBorderColor = System.Drawing.Color.Yellow;
            this.rtbNodeInfo.ScrollBarThumbButtonColor = System.Drawing.Color.DarkBlue;
            this.rtbNodeInfo.ScrollBarWidth = 20;
            this.rtbNodeInfo.ShowLineCount = false;
            this.rtbNodeInfo.Size = new System.Drawing.Size(200, 100);
            this.rtbNodeInfo.TabIndex = 3;
            this.rtbNodeInfo.TextBoxBackColor = System.Drawing.SystemColors.Control;
            this.rtbNodeInfo.TextBoxForeColor = System.Drawing.SystemColors.ControlText;
            // 
            // imagebox
            // 
            this.imagebox.Location = new System.Drawing.Point(0, 0);
            this.imagebox.Name = "imagebox";
            this.imagebox.Size = new System.Drawing.Size(466, 554);
            this.imagebox.TabIndex = 4;
            this.imagebox.TabStop = false;
            // 
            // vScrollBarCustom
            // 
            this.vScrollBarCustom.ArrowBorderColor = System.Drawing.Color.LightBlue;
            this.vScrollBarCustom.ArrowButtonColor = System.Drawing.Color.LightGray;
            this.vScrollBarCustom.ArrowColorScaling = 0.5F;
            this.vScrollBarCustom.ArrowDownDrawAngle = 270F;
            this.vScrollBarCustom.ArrowUpDrawAngle = 90F;
            this.vScrollBarCustom.BorderColor = System.Drawing.Color.White;
            this.vScrollBarCustom.FlatStyle = System.Windows.Forms.FlatStyle.System;
            this.vScrollBarCustom.HideScrollBar = true;
            this.vScrollBarCustom.LargeChange = 20;
            this.vScrollBarCustom.Location = new System.Drawing.Point(728, 0);
            this.vScrollBarCustom.Maximum = -72;
            this.vScrollBarCustom.Minimum = 0;
            this.vScrollBarCustom.MouseOverButtonColor = System.Drawing.Color.Green;
            this.vScrollBarCustom.MousePressedButtonColor = System.Drawing.Color.Red;
            this.vScrollBarCustom.Name = "vScrollBarCustom";
            this.vScrollBarCustom.Size = new System.Drawing.Size(20, 650);
            this.vScrollBarCustom.SliderColor = System.Drawing.Color.DarkGray;
            this.vScrollBarCustom.SmallChange = 1;
            this.vScrollBarCustom.TabIndex = 2;
            this.vScrollBarCustom.Text = "vScrollBarCustom1";
            this.vScrollBarCustom.ThumbBorderColor = System.Drawing.Color.Yellow;
            this.vScrollBarCustom.ThumbButtonColor = System.Drawing.Color.DarkBlue;
            this.vScrollBarCustom.ThumbColorScaling = 0.5F;
            this.vScrollBarCustom.ThumbDrawAngle = 0F;
            this.vScrollBarCustom.Value = -72;
            this.vScrollBarCustom.ValueLimited = -72;
            // 
            // toolTip
            // 
            this.toolTip.AutoPopDelay = 20000;
            this.toolTip.InitialDelay = 250;
            this.toolTip.ReshowDelay = 100;
            // 
<<<<<<< HEAD
            // flowPanelTop
            // 
            this.flowPanelTop.ContextMenuStrip = this.contextMenuStrip;
            this.flowPanelTop.Controls.Add(this.panelControls);
            this.flowPanelTop.Controls.Add(this.lblSystemInfo);
            this.flowPanelTop.Dock = System.Windows.Forms.DockStyle.Top;
            this.flowPanelTop.Location = new System.Drawing.Point(0, 0);
            this.flowPanelTop.Name = "flowPanelTop";
            this.flowPanelTop.Size = new System.Drawing.Size(748, 32);
            this.flowPanelTop.TabIndex = 4;
            this.toolTip.SetToolTip(this.flowPanelTop, "Right click on panel to show/hide the toolbar");
            this.flowPanelTop.WrapContents = false;
=======
            // rollUpPanelTop
            // 
            this.rollUpPanelTop.ContextMenuStrip = this.contextMenuStrip;
            this.rollUpPanelTop.Controls.Add(this.panelControls);
            this.rollUpPanelTop.Controls.Add(this.lblSystemInfo);
            this.rollUpPanelTop.Dock = System.Windows.Forms.DockStyle.Top;
			this.rollUpPanelTop.HiddenMarkerWidth = 0;
            this.rollUpPanelTop.Location = new System.Drawing.Point(0, 0);
            this.rollUpPanelTop.Name = "rollUpPanelTop";
			this.rollUpPanelTop.PinState = true;
            this.rollUpPanelTop.RolledUpHeight = 5;
            this.rollUpPanelTop.RollUpAnimationTime = 500;
            this.rollUpPanelTop.RollUpDelay = 1000;
            this.rollUpPanelTop.ShowHiddenMarker = true;
            this.rollUpPanelTop.Size = new System.Drawing.Size(748, 32);
            this.rollUpPanelTop.TabIndex = 4;
            this.toolTip.SetToolTip(this.rollUpPanelTop, "Right click on panel to show/hide the toolbar");
            this.rollUpPanelTop.UnrolledHeight = 32;
            this.rollUpPanelTop.UnrollHoverDelay = 1000;
>>>>>>> 3962284c
            // 
            // UserControlScan
            // 
            this.AutoScaleDimensions = new System.Drawing.SizeF(6F, 13F);
            this.AutoScaleMode = System.Windows.Forms.AutoScaleMode.Font;
            this.Controls.Add(this.panelStars);
<<<<<<< HEAD
            this.Controls.Add(this.flowPanelTop);
=======
            this.Controls.Add(this.rollUpPanelTop);
>>>>>>> 3962284c
            this.Name = "UserControlScan";
            this.Size = new System.Drawing.Size(748, 682);
            this.Resize += new System.EventHandler(this.UserControlScan_Resize);
            this.panelStars.ResumeLayout(false);
            this.contextMenuStrip.ResumeLayout(false);
            this.panelControls.ResumeLayout(false);
            ((System.ComponentModel.ISupportInitialize)(this.imagebox)).EndInit();
<<<<<<< HEAD
            this.flowPanelTop.ResumeLayout(false);
            this.flowPanelTop.PerformLayout();
=======
            this.rollUpPanelTop.ResumeLayout(false);
>>>>>>> 3962284c
            this.ResumeLayout(false);
        }

        #endregion
        private ExtendedControls.PanelVScroll panelStars;
        private System.Windows.Forms.ToolTip toolTip;
        private ExtendedControls.VScrollBarCustom vScrollBarCustom;
        private ExtendedControls.RichTextBoxScroll rtbNodeInfo;
        private ExtendedControls.CheckBoxCustom checkBoxMaterials;
        private ExtendedControls.CheckBoxCustom checkBoxMoons;
        private ExtendedControls.CheckBoxCustom checkBoxSmall;
        private ExtendedControls.CheckBoxCustom checkBoxMedium;
        private ExtendedControls.CheckBoxCustom checkBoxLarge;
        private ExtendedControls.CheckBoxCustom checkBoxTiny;
        private ExtendedControls.CheckBoxCustom checkBoxMaterialsRare;
        private System.Windows.Forms.ContextMenuStrip contextMenuStrip;
        private System.Windows.Forms.ToolStripMenuItem toolStripMenuItemToolbar;
        private ExtendedControls.PictureBoxHotspot imagebox;
        private ExtendedControls.CheckBoxCustom checkBoxEDSM;
        private ExtendedControls.ButtonExt buttonExtExcel;
        private System.Windows.Forms.Label lblSystemInfo;
        private ExtendedControls.CheckBoxCustom chkShowOverlays;
        private System.Windows.Forms.Panel panelControls;
<<<<<<< HEAD
        private System.Windows.Forms.FlowLayoutPanel flowPanelTop;
=======
        private ExtendedControls.RollUpPanel rollUpPanelTop;
>>>>>>> 3962284c
    }
}<|MERGE_RESOLUTION|>--- conflicted
+++ resolved
@@ -63,20 +63,12 @@
             this.imagebox = new ExtendedControls.PictureBoxHotspot();
             this.vScrollBarCustom = new ExtendedControls.VScrollBarCustom();
             this.toolTip = new System.Windows.Forms.ToolTip(this.components);
-<<<<<<< HEAD
-            this.flowPanelTop = new System.Windows.Forms.FlowLayoutPanel();
-=======
             this.rollUpPanelTop = new ExtendedControls.RollUpPanel();
->>>>>>> 3962284c
             this.panelStars.SuspendLayout();
             this.contextMenuStrip.SuspendLayout();
             this.panelControls.SuspendLayout();
             ((System.ComponentModel.ISupportInitialize)(this.imagebox)).BeginInit();
-<<<<<<< HEAD
-            this.flowPanelTop.SuspendLayout();
-=======
             this.rollUpPanelTop.SuspendLayout();
->>>>>>> 3962284c
             this.SuspendLayout();
             // 
             // panelStars
@@ -467,20 +459,6 @@
             this.toolTip.InitialDelay = 250;
             this.toolTip.ReshowDelay = 100;
             // 
-<<<<<<< HEAD
-            // flowPanelTop
-            // 
-            this.flowPanelTop.ContextMenuStrip = this.contextMenuStrip;
-            this.flowPanelTop.Controls.Add(this.panelControls);
-            this.flowPanelTop.Controls.Add(this.lblSystemInfo);
-            this.flowPanelTop.Dock = System.Windows.Forms.DockStyle.Top;
-            this.flowPanelTop.Location = new System.Drawing.Point(0, 0);
-            this.flowPanelTop.Name = "flowPanelTop";
-            this.flowPanelTop.Size = new System.Drawing.Size(748, 32);
-            this.flowPanelTop.TabIndex = 4;
-            this.toolTip.SetToolTip(this.flowPanelTop, "Right click on panel to show/hide the toolbar");
-            this.flowPanelTop.WrapContents = false;
-=======
             // rollUpPanelTop
             // 
             this.rollUpPanelTop.ContextMenuStrip = this.contextMenuStrip;
@@ -500,18 +478,13 @@
             this.toolTip.SetToolTip(this.rollUpPanelTop, "Right click on panel to show/hide the toolbar");
             this.rollUpPanelTop.UnrolledHeight = 32;
             this.rollUpPanelTop.UnrollHoverDelay = 1000;
->>>>>>> 3962284c
             // 
             // UserControlScan
             // 
             this.AutoScaleDimensions = new System.Drawing.SizeF(6F, 13F);
             this.AutoScaleMode = System.Windows.Forms.AutoScaleMode.Font;
             this.Controls.Add(this.panelStars);
-<<<<<<< HEAD
-            this.Controls.Add(this.flowPanelTop);
-=======
             this.Controls.Add(this.rollUpPanelTop);
->>>>>>> 3962284c
             this.Name = "UserControlScan";
             this.Size = new System.Drawing.Size(748, 682);
             this.Resize += new System.EventHandler(this.UserControlScan_Resize);
@@ -519,12 +492,7 @@
             this.contextMenuStrip.ResumeLayout(false);
             this.panelControls.ResumeLayout(false);
             ((System.ComponentModel.ISupportInitialize)(this.imagebox)).EndInit();
-<<<<<<< HEAD
-            this.flowPanelTop.ResumeLayout(false);
-            this.flowPanelTop.PerformLayout();
-=======
             this.rollUpPanelTop.ResumeLayout(false);
->>>>>>> 3962284c
             this.ResumeLayout(false);
         }
 
@@ -548,10 +516,6 @@
         private System.Windows.Forms.Label lblSystemInfo;
         private ExtendedControls.CheckBoxCustom chkShowOverlays;
         private System.Windows.Forms.Panel panelControls;
-<<<<<<< HEAD
-        private System.Windows.Forms.FlowLayoutPanel flowPanelTop;
-=======
         private ExtendedControls.RollUpPanel rollUpPanelTop;
->>>>>>> 3962284c
     }
 }