--- conflicted
+++ resolved
@@ -209,11 +209,7 @@
                         if (sn.ScanData.Atmosphere != null && sn.ScanData.Atmosphere != "None")
                             bdDetails.Append(sn.ScanData.Atmosphere + ". ");
 
-<<<<<<< HEAD
-                        int value = sn.ScanData.EstimatedValue(); // the EstimatedValue class check by itself for proper values for scanned body after the 2.2 exploration payout buf
-=======
                         int value = sn.ScanData.EstimatedValue;
->>>>>>> 3c0ea480
                         bdDetails.Append("Value " + value.ToString("N0"));
 
                         Image img = null;
