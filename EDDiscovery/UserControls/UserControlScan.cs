--- conflicted
+++ resolved
@@ -96,13 +96,9 @@
         public override Color ColorTransparency { get { return transparencycolor; } }
         public override void SetTransparency(bool on, Color curcol)
         {
-<<<<<<< HEAD
-            imagebox.BackColor = this.BackColor = panelStars.BackColor = panelStars.vsc.SliderColor = panelStars.vsc.BackColor = flowPanelTop.BackColor = panelControls.BackColor = curcol;
-=======
             imagebox.BackColor = this.BackColor = panelStars.BackColor = panelStars.vsc.SliderColor = panelStars.vsc.BackColor = panelControls.BackColor = curcol;
 			rollUpPanelTop.BackColor = curcol;
 			rollUpPanelTop.ShowHiddenMarker = !on;
->>>>>>> 3962284c
         }
 
         private void UserControlScan_Resize(object sender, EventArgs e)
