﻿<?xml version="1.0" encoding="utf-8"?>
<configuration>
  <configSections>
    <sectionGroup name="userSettings" type="System.Configuration.UserSettingsGroup, System, Version=4.0.0.0, Culture=neutral, PublicKeyToken=b77a5c561934e089">
      <section name="EDDiscovery.Properties.Settings" type="System.Configuration.ClientSettingsSection, System, Version=4.0.0.0, Culture=neutral, PublicKeyToken=b77a5c561934e089" allowExeDefinition="MachineToLocalUser" requirePermission="false" />
    </sectionGroup>
  </configSections>
  <startup>
    <supportedRuntime version="v4.0" sku=".NETFramework,Version=v4.8" />
  </startup>
  <userSettings>
    <EDDiscovery.Properties.Settings>
      <setting name="Netlogdir" serializeAs="String">
        <value />
      </setting>
      <setting name="NetlogDirAutoMode" serializeAs="String">
        <value>True</value>
      </setting>
    </EDDiscovery.Properties.Settings>
  </userSettings>
  <appSettings>
    <add key="StoreDataInProgramDirectory" value="true" />
    <add key="ClientSettingsProvider.ServiceUri" value="" />
    <add key="EnableOptimizedDesignerReloading" value="false" />
  </appSettings>
  <system.web>
    <membership defaultProvider="ClientAuthenticationMembershipProvider">
      <providers>
        <add name="ClientAuthenticationMembershipProvider" type="System.Web.ClientServices.Providers.ClientFormsAuthenticationMembershipProvider, System.Web.Extensions, Version=4.0.0.0, Culture=neutral, PublicKeyToken=31bf3856ad364e35" serviceUri="" />
      </providers>
    </membership>
    <roleManager defaultProvider="ClientRoleProvider" enabled="true">
      <providers>
        <add name="ClientRoleProvider" type="System.Web.ClientServices.Providers.ClientRoleProvider, System.Web.Extensions, Version=4.0.0.0, Culture=neutral, PublicKeyToken=31bf3856ad364e35" serviceUri="" cacheTimeout="86400" />
      </providers>
    </roleManager>
  </system.web>
  
  <runtime>
    <assemblyBinding xmlns="urn:schemas-microsoft-com:asm.v1">
      <dependentAssembly>
        <assemblyIdentity name="OpenTK" publicKeyToken="bad199fe84eb3df4" culture="neutral" />
        <bindingRedirect oldVersion="0.0.0.0-3.3.2.0" newVersion="3.3.2.0" />
<<<<<<< HEAD
=======
      </dependentAssembly>
      <dependentAssembly>
        <assemblyIdentity name="System.Data.SQLite" publicKeyToken="db937bc2d44ff139" culture="neutral" />
        <bindingRedirect oldVersion="0.0.0.0-1.0.113.0" newVersion="1.0.113.0" />
>>>>>>> 5a001a01
      </dependentAssembly>
      <dependentAssembly>
        <assemblyIdentity name="System.Data.SQLite" publicKeyToken="db937bc2d44ff139" culture="neutral" />
        <bindingRedirect oldVersion="0.0.0.0-1.0.113.0" newVersion="1.0.113.0" />
      </dependentAssembly>

    </assemblyBinding>
  </runtime>
</configuration><|MERGE_RESOLUTION|>--- conflicted
+++ resolved
@@ -41,13 +41,6 @@
       <dependentAssembly>
         <assemblyIdentity name="OpenTK" publicKeyToken="bad199fe84eb3df4" culture="neutral" />
         <bindingRedirect oldVersion="0.0.0.0-3.3.2.0" newVersion="3.3.2.0" />
-<<<<<<< HEAD
-=======
-      </dependentAssembly>
-      <dependentAssembly>
-        <assemblyIdentity name="System.Data.SQLite" publicKeyToken="db937bc2d44ff139" culture="neutral" />
-        <bindingRedirect oldVersion="0.0.0.0-1.0.113.0" newVersion="1.0.113.0" />
->>>>>>> 5a001a01
       </dependentAssembly>
       <dependentAssembly>
         <assemblyIdentity name="System.Data.SQLite" publicKeyToken="db937bc2d44ff139" culture="neutral" />
