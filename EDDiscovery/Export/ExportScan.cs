﻿using EDDiscovery.EliteDangerous;
using EDDiscovery.EliteDangerous.JournalEvents;
using System;
using System.Collections.Generic;
using System.Data.SqlTypes;
using System.Globalization;
using System.IO;
using System.Linq;
using System.Text;

namespace EDDiscovery.Export
{
    public class ExportScan : ExportBase
    {
        private List<JournalScan> scans;
        private bool ShowPlanets;
        private bool ShowStars;


        public ExportScan()
        {
            ShowPlanets = true;
            ShowStars = true;
        }

        public ExportScan(bool stars, bool planets)
        {
            ShowPlanets = planets;
            ShowStars = stars;
        }


        override public bool GetData(EDDiscoveryForm _discoveryForm)
        {
            var filter = _discoveryForm.TravelControl.GetPrimaryFilter;

            List<HistoryEntry> result = filter.Filter(_discoveryForm.history);

            scans = new List<JournalScan>();

            var entries = JournalEntry.GetByEventType(JournalTypeEnum.Scan, EDDiscoveryForm.EDDConfig.CurrentCmdrID, _discoveryForm.history.GetMinDate, _discoveryForm.history.GetMaxDate);
            scans = scans.ConvertAll<JournalScan>(x => (JournalScan)x);

            return true;
        }

        override public bool ToCSV(string filename)
        {
   
            using (StreamWriter writer = new StreamWriter(filename))
            {
                // Write header

                writer.Write("Time" + delimiter);
                writer.Write("BodyName" + delimiter);
                writer.Write("DistanceFromArrivalLS" + delimiter);
                if (ShowStars)
                {
                    writer.Write("StarType" + delimiter);
                    writer.Write("StellarMass" + delimiter);
                    writer.Write("AbsoluteMagnitude" + delimiter);
                    writer.Write("Age MY" + delimiter);
                }
                writer.Write("Radius" + delimiter);
                writer.Write("RotationPeriod" + delimiter);
                writer.Write("SurfaceTemperature" + delimiter);

                if (ShowPlanets)
                {
                    writer.Write("TidalLock" + delimiter);
                    writer.Write("TerraformState" + delimiter);
                    writer.Write("PlanetClass" + delimiter);
                    writer.Write("Atmosphere" + delimiter);
                    writer.Write("Volcanism" + delimiter);
                    writer.Write("SurfaceGravity" + delimiter);
                    writer.Write("SurfacePressure" + delimiter);
                    writer.Write("Landable" + delimiter);
                }
                // Common orbital param
                writer.Write("SemiMajorAxis" + delimiter);
                writer.Write("Eccentricity" + delimiter);
                writer.Write("OrbitalInclination" + delimiter);
                writer.Write("Periapsis" + delimiter);
                writer.Write("OrbitalPeriod" + delimiter);


                if (ShowPlanets)
                {
                    writer.Write("Carbon" + delimiter);
                    writer.Write("Iron" + delimiter);
                    writer.Write("Nickel" + delimiter);
                    writer.Write("Phosphorus" + delimiter);
                    writer.Write("Sulphur" + delimiter);
                    writer.Write("Arsenic" + delimiter);
                    writer.Write("Chromium" + delimiter);
                    writer.Write("Germanium" + delimiter);
                    writer.Write("Manganese" + delimiter);
                    writer.Write("Selenium" + delimiter);
                    writer.Write("Vanadium" + delimiter);
                    writer.Write("Zinc" + delimiter);
                    writer.Write("Zirconium" + delimiter);
                    writer.Write("Cadmium" + delimiter);
                    writer.Write("Mercury" + delimiter);
                    writer.Write("Molybdenum" + delimiter);
                    writer.Write("Niobium" + delimiter);
                    writer.Write("Tin" + delimiter);
                    writer.Write("Tungsten" + delimiter);
                    writer.Write("Antimony" + delimiter);
                    writer.Write("Polonium" + delimiter);
                    writer.Write("Ruthenium" + delimiter);
                    writer.Write("Technetium" + delimiter);
                    writer.Write("Tellurium" + delimiter);
                    writer.Write("Yttrium" + delimiter);
                }


                writer.WriteLine();

                foreach (JournalScan je in scans)
                {

                    JournalScan scan = je as JournalScan;

                    if (ShowPlanets == false)  // Then only show stars.
                        if (scan.StarType.Equals(""))
                            continue;


                    if (ShowStars == false)   // Then only show planets
                        if (scan.PlanetClass.Equals(""))
                            continue;


                    writer.Write(MakeValueCsvFriendly(scan.EventTimeUTC));
                    writer.Write(MakeValueCsvFriendly(scan.BodyName));
                    writer.Write(MakeValueCsvFriendly(scan.DistanceFromArrivalLS));

                    if (ShowStars)
                    {
                        writer.Write(MakeValueCsvFriendly(scan.StarType));
                        writer.Write(MakeValueCsvFriendly(scan.StellarMass));
                        writer.Write(MakeValueCsvFriendly(scan.AbsoluteMagnitude));
                        writer.Write(MakeValueCsvFriendly(scan.Age));
                    }


                    writer.Write(MakeValueCsvFriendly(scan.Radius));
                    writer.Write(MakeValueCsvFriendly(scan.RotationPeriod));
                    writer.Write(MakeValueCsvFriendly(scan.SurfaceTemperature));

                    if (ShowPlanets)
                    {
                        writer.Write(MakeValueCsvFriendly(scan.TidalLock));
                        writer.Write(MakeValueCsvFriendly(scan.TerraformState));
                        writer.Write(MakeValueCsvFriendly(scan.PlanetClass));
                        writer.Write(MakeValueCsvFriendly(scan.Atmosphere));
                        writer.Write(MakeValueCsvFriendly(scan.Volcanism));
                        writer.Write(MakeValueCsvFriendly(scan.SurfaceGravity));
                        writer.Write(MakeValueCsvFriendly(scan.SurfacePressure));
                        writer.Write(MakeValueCsvFriendly(scan.Landable));
                    }
                    // Common orbital param
                    writer.Write(MakeValueCsvFriendly(scan.SemiMajorAxis));
                    writer.Write(MakeValueCsvFriendly(scan.Eccentricity));
                    writer.Write(MakeValueCsvFriendly(scan.OrbitalInclination));
                    writer.Write(MakeValueCsvFriendly(scan.Periapsis));
                    writer.Write(MakeValueCsvFriendly(scan.OrbitalPeriod));



                    if (ShowPlanets)
                    {
<<<<<<< HEAD
                        writer.Write(MakeValueCsvFriendly(scan.GetMaterial("Carbon")));
                        writer.Write(MakeValueCsvFriendly(scan.GetMaterial("Iron")));
                        writer.Write(MakeValueCsvFriendly(scan.GetMaterial("Nickel")));
                        writer.Write(MakeValueCsvFriendly(scan.GetMaterial("Phosphorus")));
                        writer.Write(MakeValueCsvFriendly(scan.GetMaterial("Sulphur")));
                        writer.Write(MakeValueCsvFriendly(scan.GetMaterial("Arsenic")));
                        writer.Write(MakeValueCsvFriendly(scan.GetMaterial("Chromium")));
                        writer.Write(MakeValueCsvFriendly(scan.GetMaterial("Germanium")));
                        writer.Write(MakeValueCsvFriendly(scan.GetMaterial("Manganese")));
                        writer.Write(MakeValueCsvFriendly(scan.GetMaterial("Selenium")));
                        writer.Write(MakeValueCsvFriendly(scan.GetMaterial("Vanadium")));
                        writer.Write(MakeValueCsvFriendly(scan.GetMaterial("Zinc")));
                        writer.Write(MakeValueCsvFriendly(scan.GetMaterial("Zirconium")));
                        writer.Write(MakeValueCsvFriendly(scan.GetMaterial("Cadmium")));
                        writer.Write(MakeValueCsvFriendly(scan.GetMaterial("Mercury")));
                        writer.Write(MakeValueCsvFriendly(scan.GetMaterial("Molybdenum")));
                        writer.Write(MakeValueCsvFriendly(scan.GetMaterial("Niobium")));
                        writer.Write(MakeValueCsvFriendly(scan.GetMaterial("Tin")));
                        writer.Write(MakeValueCsvFriendly(scan.GetMaterial("Tungsten")));
                        writer.Write(MakeValueCsvFriendly(scan.GetMaterial("Antimony")));
                        writer.Write(MakeValueCsvFriendly(scan.GetMaterial("Polonium")));
                        writer.Write(MakeValueCsvFriendly(scan.GetMaterial("Ruthenium")));
                        writer.Write(MakeValueCsvFriendly(scan.GetMaterial("Technetium")));
                        writer.Write(MakeValueCsvFriendly(scan.GetMaterial("Tellurium")));
                        writer.Write(MakeValueCsvFriendly(scan.GetMaterial("Yttrium")));
=======
                        JournalScan scan = je as JournalScan;

                        if (ShowPlanets == false)  // Then only show stars.
                            if (String.IsNullOrEmpty(scan.StarType))
                                continue;


                        if (ShowStars == false)   // Then only show planets
                            if (String.IsNullOrEmpty(scan.PlanetClass))
                                continue;


                        writer.Write(MakeValueCsvFriendly(scan.EventTimeUTC));
                        writer.Write(MakeValueCsvFriendly(scan.BodyName));
                        writer.Write(MakeValueCsvFriendly(scan.DistanceFromArrivalLS));

                        if (ShowStars)
                        {
                            writer.Write(MakeValueCsvFriendly(scan.StarType));
                            writer.Write(MakeValueCsvFriendly((scan.nStellarMass.HasValue) ? scan.nStellarMass.Value : 0));
                            writer.Write(MakeValueCsvFriendly((scan.nAbsoluteMagnitude.HasValue) ? scan.nAbsoluteMagnitude.Value : 0));
                            writer.Write(MakeValueCsvFriendly((scan.nAge.HasValue) ? scan.nAge.Value : 0));
                        }

                        
                        writer.Write(MakeValueCsvFriendly(scan.nRadius.HasValue ? scan.nRadius.Value : 0));
                        writer.Write(MakeValueCsvFriendly(scan.nRotationPeriod.HasValue ? scan.nRotationPeriod.Value : 0));
                        writer.Write(MakeValueCsvFriendly(scan.nSurfaceTemperature.HasValue ? scan.nSurfaceTemperature.Value : 0));

                        if (ShowPlanets)
                        {
                            writer.Write(MakeValueCsvFriendly(scan.nTidalLock.HasValue ? scan.nTidalLock.Value : false));
                            writer.Write(MakeValueCsvFriendly((scan.TerraformState != null )? scan.TerraformState : ""));
                            writer.Write(MakeValueCsvFriendly((scan.PlanetClass != null )? scan.PlanetClass : ""));
                            writer.Write(MakeValueCsvFriendly((scan.Atmosphere != null )? scan.Atmosphere : ""));
                            writer.Write(MakeValueCsvFriendly((scan.Volcanism != null )? scan.Volcanism : ""));
                            writer.Write(MakeValueCsvFriendly(scan.nSurfaceGravity.HasValue ? scan.nSurfaceGravity.Value : 0));
                            writer.Write(MakeValueCsvFriendly(scan.nSurfacePressure.HasValue ? scan.nSurfacePressure.Value : 0));
                            writer.Write(MakeValueCsvFriendly(scan.nLandable.HasValue ? scan.nLandable.Value : false));
                        }
                        // Common orbital param
                        writer.Write(MakeValueCsvFriendly(scan.nSemiMajorAxis.HasValue ? scan.nSemiMajorAxis.Value : 0));
                        writer.Write(MakeValueCsvFriendly(scan.nEccentricity.HasValue ? scan.nEccentricity.Value : 0));
                        writer.Write(MakeValueCsvFriendly(scan.nOrbitalInclination.HasValue ? scan.nOrbitalInclination.Value : 0));
                        writer.Write(MakeValueCsvFriendly(scan.nPeriapsis.HasValue ? scan.nPeriapsis.Value : 0));
                        writer.Write(MakeValueCsvFriendly(scan.nOrbitalPeriod.HasValue ? scan.nOrbitalPeriod.Value : 0));



                        if (ShowPlanets)
                        {
                            writer.Write(MakeValueCsvFriendly(scan.GetMaterial("Carbon")));
                            writer.Write(MakeValueCsvFriendly(scan.GetMaterial("Iron")));
                            writer.Write(MakeValueCsvFriendly(scan.GetMaterial("Nickel")));
                            writer.Write(MakeValueCsvFriendly(scan.GetMaterial("Phosphorus")));
                            writer.Write(MakeValueCsvFriendly(scan.GetMaterial("Sulphur")));
                            writer.Write(MakeValueCsvFriendly(scan.GetMaterial("Arsenic")));
                            writer.Write(MakeValueCsvFriendly(scan.GetMaterial("Chromium")));
                            writer.Write(MakeValueCsvFriendly(scan.GetMaterial("Germanium")));
                            writer.Write(MakeValueCsvFriendly(scan.GetMaterial("Manganese")));
                            writer.Write(MakeValueCsvFriendly(scan.GetMaterial("Selenium")));
                            writer.Write(MakeValueCsvFriendly(scan.GetMaterial("Vanadium")));
                            writer.Write(MakeValueCsvFriendly(scan.GetMaterial("Zinc")));
                            writer.Write(MakeValueCsvFriendly(scan.GetMaterial("Zirconium")));
                            writer.Write(MakeValueCsvFriendly(scan.GetMaterial("Cadmium")));
                            writer.Write(MakeValueCsvFriendly(scan.GetMaterial("Mercury")));
                            writer.Write(MakeValueCsvFriendly(scan.GetMaterial("Molybdenum")));
                            writer.Write(MakeValueCsvFriendly(scan.GetMaterial("Niobium")));
                            writer.Write(MakeValueCsvFriendly(scan.GetMaterial("Tin")));
                            writer.Write(MakeValueCsvFriendly(scan.GetMaterial("Tungsten")));
                            writer.Write(MakeValueCsvFriendly(scan.GetMaterial("Antimony")));
                            writer.Write(MakeValueCsvFriendly(scan.GetMaterial("Polonium")));
                            writer.Write(MakeValueCsvFriendly(scan.GetMaterial("Ruthenium")));
                            writer.Write(MakeValueCsvFriendly(scan.GetMaterial("Technetium")));
                            writer.Write(MakeValueCsvFriendly(scan.GetMaterial("Tellurium")));
                            writer.Write(MakeValueCsvFriendly(scan.GetMaterial("Yttrium")));
                        }


                        writer.WriteLine();
>>>>>>> 2cfe07ff
                    }


                    writer.WriteLine();

                }
            }

            return true;
        }

  
    }
}<|MERGE_RESOLUTION|>--- conflicted
+++ resolved
@@ -122,12 +122,12 @@
                     JournalScan scan = je as JournalScan;
 
                     if (ShowPlanets == false)  // Then only show stars.
-                        if (scan.StarType.Equals(""))
+                            if (String.IsNullOrEmpty(scan.StarType))
                             continue;
 
 
                     if (ShowStars == false)   // Then only show planets
-                        if (scan.PlanetClass.Equals(""))
+                            if (String.IsNullOrEmpty(scan.PlanetClass))
                             continue;
 
 
@@ -138,39 +138,38 @@
                     if (ShowStars)
                     {
                         writer.Write(MakeValueCsvFriendly(scan.StarType));
-                        writer.Write(MakeValueCsvFriendly(scan.StellarMass));
-                        writer.Write(MakeValueCsvFriendly(scan.AbsoluteMagnitude));
-                        writer.Write(MakeValueCsvFriendly(scan.Age));
+                            writer.Write(MakeValueCsvFriendly((scan.nStellarMass.HasValue) ? scan.nStellarMass.Value : 0));
+                            writer.Write(MakeValueCsvFriendly((scan.nAbsoluteMagnitude.HasValue) ? scan.nAbsoluteMagnitude.Value : 0));
+                            writer.Write(MakeValueCsvFriendly((scan.nAge.HasValue) ? scan.nAge.Value : 0));
                     }
 
 
-                    writer.Write(MakeValueCsvFriendly(scan.Radius));
-                    writer.Write(MakeValueCsvFriendly(scan.RotationPeriod));
-                    writer.Write(MakeValueCsvFriendly(scan.SurfaceTemperature));
+                        writer.Write(MakeValueCsvFriendly(scan.nRadius.HasValue ? scan.nRadius.Value : 0));
+                        writer.Write(MakeValueCsvFriendly(scan.nRotationPeriod.HasValue ? scan.nRotationPeriod.Value : 0));
+                        writer.Write(MakeValueCsvFriendly(scan.nSurfaceTemperature.HasValue ? scan.nSurfaceTemperature.Value : 0));
 
                     if (ShowPlanets)
                     {
-                        writer.Write(MakeValueCsvFriendly(scan.TidalLock));
-                        writer.Write(MakeValueCsvFriendly(scan.TerraformState));
-                        writer.Write(MakeValueCsvFriendly(scan.PlanetClass));
-                        writer.Write(MakeValueCsvFriendly(scan.Atmosphere));
-                        writer.Write(MakeValueCsvFriendly(scan.Volcanism));
-                        writer.Write(MakeValueCsvFriendly(scan.SurfaceGravity));
-                        writer.Write(MakeValueCsvFriendly(scan.SurfacePressure));
-                        writer.Write(MakeValueCsvFriendly(scan.Landable));
+                            writer.Write(MakeValueCsvFriendly(scan.nTidalLock.HasValue ? scan.nTidalLock.Value : false));
+                            writer.Write(MakeValueCsvFriendly((scan.TerraformState != null )? scan.TerraformState : ""));
+                            writer.Write(MakeValueCsvFriendly((scan.PlanetClass != null )? scan.PlanetClass : ""));
+                            writer.Write(MakeValueCsvFriendly((scan.Atmosphere != null )? scan.Atmosphere : ""));
+                            writer.Write(MakeValueCsvFriendly((scan.Volcanism != null )? scan.Volcanism : ""));
+                            writer.Write(MakeValueCsvFriendly(scan.nSurfaceGravity.HasValue ? scan.nSurfaceGravity.Value : 0));
+                            writer.Write(MakeValueCsvFriendly(scan.nSurfacePressure.HasValue ? scan.nSurfacePressure.Value : 0));
+                            writer.Write(MakeValueCsvFriendly(scan.nLandable.HasValue ? scan.nLandable.Value : false));
                     }
                     // Common orbital param
-                    writer.Write(MakeValueCsvFriendly(scan.SemiMajorAxis));
-                    writer.Write(MakeValueCsvFriendly(scan.Eccentricity));
-                    writer.Write(MakeValueCsvFriendly(scan.OrbitalInclination));
-                    writer.Write(MakeValueCsvFriendly(scan.Periapsis));
-                    writer.Write(MakeValueCsvFriendly(scan.OrbitalPeriod));
+                        writer.Write(MakeValueCsvFriendly(scan.nSemiMajorAxis.HasValue ? scan.nSemiMajorAxis.Value : 0));
+                        writer.Write(MakeValueCsvFriendly(scan.nEccentricity.HasValue ? scan.nEccentricity.Value : 0));
+                        writer.Write(MakeValueCsvFriendly(scan.nOrbitalInclination.HasValue ? scan.nOrbitalInclination.Value : 0));
+                        writer.Write(MakeValueCsvFriendly(scan.nPeriapsis.HasValue ? scan.nPeriapsis.Value : 0));
+                        writer.Write(MakeValueCsvFriendly(scan.nOrbitalPeriod.HasValue ? scan.nOrbitalPeriod.Value : 0));
 
 
 
                     if (ShowPlanets)
                     {
-<<<<<<< HEAD
                         writer.Write(MakeValueCsvFriendly(scan.GetMaterial("Carbon")));
                         writer.Write(MakeValueCsvFriendly(scan.GetMaterial("Iron")));
                         writer.Write(MakeValueCsvFriendly(scan.GetMaterial("Nickel")));
@@ -196,88 +195,6 @@
                         writer.Write(MakeValueCsvFriendly(scan.GetMaterial("Technetium")));
                         writer.Write(MakeValueCsvFriendly(scan.GetMaterial("Tellurium")));
                         writer.Write(MakeValueCsvFriendly(scan.GetMaterial("Yttrium")));
-=======
-                        JournalScan scan = je as JournalScan;
-
-                        if (ShowPlanets == false)  // Then only show stars.
-                            if (String.IsNullOrEmpty(scan.StarType))
-                                continue;
-
-
-                        if (ShowStars == false)   // Then only show planets
-                            if (String.IsNullOrEmpty(scan.PlanetClass))
-                                continue;
-
-
-                        writer.Write(MakeValueCsvFriendly(scan.EventTimeUTC));
-                        writer.Write(MakeValueCsvFriendly(scan.BodyName));
-                        writer.Write(MakeValueCsvFriendly(scan.DistanceFromArrivalLS));
-
-                        if (ShowStars)
-                        {
-                            writer.Write(MakeValueCsvFriendly(scan.StarType));
-                            writer.Write(MakeValueCsvFriendly((scan.nStellarMass.HasValue) ? scan.nStellarMass.Value : 0));
-                            writer.Write(MakeValueCsvFriendly((scan.nAbsoluteMagnitude.HasValue) ? scan.nAbsoluteMagnitude.Value : 0));
-                            writer.Write(MakeValueCsvFriendly((scan.nAge.HasValue) ? scan.nAge.Value : 0));
-                        }
-
-                        
-                        writer.Write(MakeValueCsvFriendly(scan.nRadius.HasValue ? scan.nRadius.Value : 0));
-                        writer.Write(MakeValueCsvFriendly(scan.nRotationPeriod.HasValue ? scan.nRotationPeriod.Value : 0));
-                        writer.Write(MakeValueCsvFriendly(scan.nSurfaceTemperature.HasValue ? scan.nSurfaceTemperature.Value : 0));
-
-                        if (ShowPlanets)
-                        {
-                            writer.Write(MakeValueCsvFriendly(scan.nTidalLock.HasValue ? scan.nTidalLock.Value : false));
-                            writer.Write(MakeValueCsvFriendly((scan.TerraformState != null )? scan.TerraformState : ""));
-                            writer.Write(MakeValueCsvFriendly((scan.PlanetClass != null )? scan.PlanetClass : ""));
-                            writer.Write(MakeValueCsvFriendly((scan.Atmosphere != null )? scan.Atmosphere : ""));
-                            writer.Write(MakeValueCsvFriendly((scan.Volcanism != null )? scan.Volcanism : ""));
-                            writer.Write(MakeValueCsvFriendly(scan.nSurfaceGravity.HasValue ? scan.nSurfaceGravity.Value : 0));
-                            writer.Write(MakeValueCsvFriendly(scan.nSurfacePressure.HasValue ? scan.nSurfacePressure.Value : 0));
-                            writer.Write(MakeValueCsvFriendly(scan.nLandable.HasValue ? scan.nLandable.Value : false));
-                        }
-                        // Common orbital param
-                        writer.Write(MakeValueCsvFriendly(scan.nSemiMajorAxis.HasValue ? scan.nSemiMajorAxis.Value : 0));
-                        writer.Write(MakeValueCsvFriendly(scan.nEccentricity.HasValue ? scan.nEccentricity.Value : 0));
-                        writer.Write(MakeValueCsvFriendly(scan.nOrbitalInclination.HasValue ? scan.nOrbitalInclination.Value : 0));
-                        writer.Write(MakeValueCsvFriendly(scan.nPeriapsis.HasValue ? scan.nPeriapsis.Value : 0));
-                        writer.Write(MakeValueCsvFriendly(scan.nOrbitalPeriod.HasValue ? scan.nOrbitalPeriod.Value : 0));
-
-
-
-                        if (ShowPlanets)
-                        {
-                            writer.Write(MakeValueCsvFriendly(scan.GetMaterial("Carbon")));
-                            writer.Write(MakeValueCsvFriendly(scan.GetMaterial("Iron")));
-                            writer.Write(MakeValueCsvFriendly(scan.GetMaterial("Nickel")));
-                            writer.Write(MakeValueCsvFriendly(scan.GetMaterial("Phosphorus")));
-                            writer.Write(MakeValueCsvFriendly(scan.GetMaterial("Sulphur")));
-                            writer.Write(MakeValueCsvFriendly(scan.GetMaterial("Arsenic")));
-                            writer.Write(MakeValueCsvFriendly(scan.GetMaterial("Chromium")));
-                            writer.Write(MakeValueCsvFriendly(scan.GetMaterial("Germanium")));
-                            writer.Write(MakeValueCsvFriendly(scan.GetMaterial("Manganese")));
-                            writer.Write(MakeValueCsvFriendly(scan.GetMaterial("Selenium")));
-                            writer.Write(MakeValueCsvFriendly(scan.GetMaterial("Vanadium")));
-                            writer.Write(MakeValueCsvFriendly(scan.GetMaterial("Zinc")));
-                            writer.Write(MakeValueCsvFriendly(scan.GetMaterial("Zirconium")));
-                            writer.Write(MakeValueCsvFriendly(scan.GetMaterial("Cadmium")));
-                            writer.Write(MakeValueCsvFriendly(scan.GetMaterial("Mercury")));
-                            writer.Write(MakeValueCsvFriendly(scan.GetMaterial("Molybdenum")));
-                            writer.Write(MakeValueCsvFriendly(scan.GetMaterial("Niobium")));
-                            writer.Write(MakeValueCsvFriendly(scan.GetMaterial("Tin")));
-                            writer.Write(MakeValueCsvFriendly(scan.GetMaterial("Tungsten")));
-                            writer.Write(MakeValueCsvFriendly(scan.GetMaterial("Antimony")));
-                            writer.Write(MakeValueCsvFriendly(scan.GetMaterial("Polonium")));
-                            writer.Write(MakeValueCsvFriendly(scan.GetMaterial("Ruthenium")));
-                            writer.Write(MakeValueCsvFriendly(scan.GetMaterial("Technetium")));
-                            writer.Write(MakeValueCsvFriendly(scan.GetMaterial("Tellurium")));
-                            writer.Write(MakeValueCsvFriendly(scan.GetMaterial("Yttrium")));
-                        }
-
-
-                        writer.WriteLine();
->>>>>>> 2cfe07ff
                     }
 
 
