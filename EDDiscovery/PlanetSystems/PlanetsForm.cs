--- conflicted
+++ resolved
@@ -14,15 +14,11 @@
     public partial class PlanetsForm : Form
     {
         public EDDiscovery.EDDiscoveryForm edForm;
-<<<<<<< HEAD
-
-=======
         private List<EDObject> edObjects = new List<EDObject>();
         private EdMaterializer edmat = new EdMaterializer();
         private Dictionary<int, string> dictComboDesc = new Dictionary<int, string>();
 
         private int CurrentItem = 0;
->>>>>>> 085b490b
         public PlanetsForm()
         {
             InitializeComponent();
@@ -41,8 +37,6 @@
 
         private void PlanetsForm_Load(object sender, EventArgs e)
         {
-<<<<<<< HEAD
-=======
             dictComboDesc.Clear();
             foreach (EDObject obj in EDObject.listObjectTypes)
             {
@@ -50,20 +44,16 @@
                 dictComboDesc[nr] = obj.Description;
             }
 
->>>>>>> 085b490b
             SetCurrentSystem();
         }
 
         private void button1_Click(object sender, EventArgs e)
         {
             SetCurrentSystem();
-<<<<<<< HEAD
-=======
 
             ObjectsType objt = new ObjectsType();
 
             objt.ParseJson();
->>>>>>> 085b490b
         }
 
         private void SetCurrentSystem()
@@ -78,9 +68,6 @@
 
             textBoxSystemName.Text = currentSystem.name;
 
-<<<<<<< HEAD
-            addMaterialNodeControl1.CurrentSystem = currentSystem.name;
-=======
             edObjects.Clear();
 
             edObjects = edmat.GetAll(textBoxSystemName.Text);
@@ -161,7 +148,6 @@
         private void textBoxGravity_TextChanged(object sender, EventArgs e)
         {
 
->>>>>>> 085b490b
         }
     }
 
