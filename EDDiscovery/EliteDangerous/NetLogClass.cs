using EDDiscovery.DB;
using EDDiscovery2;
using EDDiscovery2.DB;
using System;
using System.Collections.Generic;
using System.Collections.Concurrent;
using System.Drawing;
using System.IO;
using System.Linq;
using System.Text;
using System.Threading;
using System.Threading.Tasks;
using System.Windows.Forms;
using System.Diagnostics;
using System.Text.RegularExpressions;
using System.Globalization;
using System.Data.Common;

namespace EDDiscovery
{
    public class NetLogClass
    {
        public delegate void NetLogEventHandler(VisitedSystemsClass vsc);

        public event NetLogEventHandler OnNewPosition;          // called in foreground, no need for invoke

        Dictionary<string, NetLogFileReader> netlogreaders = new Dictionary<string, NetLogFileReader>();

        FileSystemWatcher m_Watcher;
        ConcurrentQueue<string> m_netLogFileQueue;
        System.Windows.Forms.Timer m_scantimer;
        System.ComponentModel.BackgroundWorker m_worker;

        NetLogFileReader lastnfi = null;          // last one read..


        public NetLogClass(EDDiscoveryForm ds)
        {
        }

        public string GetNetLogDir()
        {
            try
            {
                string netlogdirstored = EDDConfig.Instance.NetLogDir;
                string datapath = null;
                if (EDDConfig.Instance.NetLogDirAutoMode)
                {
                    if (EliteDangerous.EDDirectory != null && EliteDangerous.EDDirectory.Length > 0)
                    {
                        datapath = Path.Combine(EliteDangerous.EDDirectory, "Logs");
                        if (!netlogdirstored.Equals(datapath))
                            EDDConfig.Instance.NetLogDir = datapath;
                        return datapath;
                    }

                    datapath = Path.Combine(Environment.GetFolderPath(Environment.SpecialFolder.LocalApplicationData), "Frontier_Developments", "Products"); // \\FORC-FDEV-D-1001\\Logs\\";

                    // Find the right subdirectory....

                    DirectoryInfo dirInfo = new DirectoryInfo(datapath);
                    FileInfo[] allFiles = null;

                    try
                    {
                        allFiles = dirInfo.GetFiles("netLog*.log", SearchOption.AllDirectories);
                    }
                    catch
                    {
                    }

                    if (allFiles == null)
                    {
                        return null;
                    }

                    DateTime newtime = new DateTime(2000, 10, 10);
                    FileInfo newfi = null;

                    foreach (FileInfo fi in allFiles)
                    {
                        if (fi.CreationTimeUtc > newtime)
                        {
                            newtime = fi.CreationTimeUtc;
                            newfi = fi;
                        }
                    }

                    if (newfi != null)
                    {
                        EDDConfig.Instance.NetLogDir = newfi.DirectoryName;
                        EDDConfig.Instance.NetLogDirAutoMode = false;
                        datapath = newfi.DirectoryName;
                    }
                }
                else
                {
                    datapath = EDDConfig.Instance.NetLogDir;
                    string cmdrpath = EDDConfig.Instance.CurrentCommander.NetLogDir;
                    if (cmdrpath != null && cmdrpath != "" && Directory.Exists(cmdrpath))
                    {
                        datapath = cmdrpath;
                    }
                }

                return datapath;
            }
            catch (Exception ex)
            {
<<<<<<< HEAD
                MessageBox.Show("GetNetLogDir exception: " + ex.Message);
=======
                Trace.WriteLine("GetNetLogPath exception: " + ex.Message);
>>>>>>> 640c6bfa
                return null;
            }
        }

        // called during start up and if refresh history is pressed

        public List<VisitedSystemsClass> ParseFiles(out string error, int defaultMapColour, Func<bool> cancelRequested, Action<int, string> updateProgress, bool forceReload = false)
        {
            error = null;

            string datapath = GetNetLogDir();

            if (datapath == null)
            {
                error = "Netlog directory not found!" + Environment.NewLine + "Specify location in settings tab";
                return null;
            }

            if (!Directory.Exists(datapath))   // if logfiles directory is not found
            {
                error = "Netlog directory is not present!" + Environment.NewLine + "Specify location in settings tab";
                return null;
            }

            List<VisitedSystemsClass> vsSystemsList = VisitedSystemsClass.GetAll(EDDConfig.Instance.CurrentCmdrID);

            List<VisitedSystemsClass> visitedSystems = new List<VisitedSystemsClass>();
            Dictionary<string, TravelLogUnit> m_travelogUnits = TravelLogUnit.GetAll().Where(t => t.type == 1).GroupBy(t => t.Name).Select(g => g.First()).ToDictionary(t => t.Name);
            Dictionary<string, List<VisitedSystemsClass>> vsc_lookup = VisitedSystemsClass.GetAll().GroupBy(v => v.Unit).ToDictionary(g => g.Key, g => g.ToList());

            if (vsSystemsList != null)
            {
                foreach (VisitedSystemsClass vs in vsSystemsList)
                {
                    if (visitedSystems.Count == 0)
                        visitedSystems.Add(vs);
                    else if (!visitedSystems.Last<VisitedSystemsClass>().Name.Equals(vs.Name))  // Avoid duplicate if times exist in same system from different files.
                        visitedSystems.Add(vs);
                    else
                    {
                        VisitedSystemsClass vs2 = (VisitedSystemsClass)visitedSystems.Last<VisitedSystemsClass>();
                        if (vs2.id != vs.id)
                        {
                            vs.Commander = -2; // Move to dupe user
                            vs.Update();
                        }
                    }
                }
            }
            // order by file write time so we end up on the last one written
            FileInfo[] allFiles = Directory.EnumerateFiles(datapath, "netLog.*.log", SearchOption.AllDirectories).Select(f => new FileInfo(f)).OrderBy(p => p.LastWriteTime).ToArray();

            List<NetLogFileReader> readersToUpdate = new List<NetLogFileReader>();

            for (int i = 0; i < allFiles.Length; i++)
            {
                FileInfo fi = allFiles[i];

                var reader = OpenFileReader(fi, m_travelogUnits, vsc_lookup);

                if (!m_travelogUnits.ContainsKey(reader.TravelLogUnit.Name))
                {
                    m_travelogUnits[reader.TravelLogUnit.Name] = reader.TravelLogUnit;
                    reader.TravelLogUnit.Add();
                }

                if (!netlogreaders.ContainsKey(reader.TravelLogUnit.Name))
                {
                    netlogreaders[reader.TravelLogUnit.Name] = lastnfi;
                }

                if (forceReload)
                {
                    // Force a reload of the travel log
                    reader.TravelLogUnit.Size = 0;
                }

                if (reader.filePos != fi.Length || i == allFiles.Length - 1)  // File not already in DB, or is the last one
                {
                    readersToUpdate.Add(reader);
                }
            }

            using (SQLiteConnectionUser cn = new SQLiteConnectionUser())
            {
                for (int i = 0; i < readersToUpdate.Count; i++)
                {
                    NetLogFileReader reader = readersToUpdate[i];
                    updateProgress(i * 100 / readersToUpdate.Count, reader.TravelLogUnit.Name);

                    using (DbTransaction tn = cn.BeginTransaction())
                    {
                        foreach (VisitedSystemsClass ps in reader.ReadSystems(cancelRequested))
                        {
                            ps.EDSM_sync = false;
                            ps.MapColour = defaultMapColour;
                            ps.Commander = EDDConfig.Instance.CurrentCmdrID;

                            ps.Add(cn, tn);
                            visitedSystems.Add(ps);
                        }

                        reader.TravelLogUnit.Update(cn, tn);

                        tn.Commit();
                    }

                    if (updateProgress != null)
                    {
                        updateProgress((i + 1) * 100 / readersToUpdate.Count, reader.TravelLogUnit.Name);
                    }

                    lastnfi = reader;
                }
            }

            return visitedSystems;
        }

        private NetLogFileReader OpenFileReader(FileInfo fi, Dictionary<string, TravelLogUnit> tlu_lookup = null, Dictionary<string, List<VisitedSystemsClass>> vsc_lookup = null)
        {
            NetLogFileReader reader;
            TravelLogUnit tlu;
            List<VisitedSystemsClass> vsclist = null;

            if (vsc_lookup != null && vsc_lookup.ContainsKey(fi.Name))
            {
                vsclist = vsc_lookup[fi.Name];
            }

            if (netlogreaders.ContainsKey(fi.Name))
            {
                reader = netlogreaders[fi.Name];
            }
            else if (tlu_lookup != null && tlu_lookup.ContainsKey(fi.Name))
            {
                tlu = tlu_lookup[fi.Name];
                tlu.Path = fi.DirectoryName;
                reader = new NetLogFileReader(tlu, vsclist);
                netlogreaders[fi.Name] = reader;
            }
            else if (TravelLogUnit.TryGet(fi.Name, out tlu))
            {
                tlu.Path = fi.DirectoryName;
                reader = new NetLogFileReader(tlu, vsclist);
                netlogreaders[fi.Name] = reader;
            }
            else
            {
                reader = new NetLogFileReader(fi.FullName);
                netlogreaders[fi.Name] = reader;
            }

            return reader;
        }

        public void StartMonitor()
        {
            Debug.Assert(Application.MessageLoop);              // ensure.. paranoia

            if (m_Watcher == null)
            {
                try
                {
                    string logpath = GetNetLogDir();

                    if (Directory.Exists(logpath))
                    {
                        m_netLogFileQueue = new ConcurrentQueue<string>();
                        m_Watcher = new System.IO.FileSystemWatcher();
                        m_Watcher.Path = logpath + Path.DirectorySeparatorChar;
                        m_Watcher.Filter = "netLog*.log";
                        m_Watcher.IncludeSubdirectories = false;
                        m_Watcher.NotifyFilter = NotifyFilters.FileName;
                        m_Watcher.Changed += new FileSystemEventHandler(OnNewFile);
                        m_Watcher.Created += new FileSystemEventHandler(OnNewFile);
                        m_Watcher.EnableRaisingEvents = true;

                        EDDConfig.Instance.NetLogDirChanged += EDDConfig_NetLogDirChanged;

                        m_worker = new System.ComponentModel.BackgroundWorker();
                        m_worker.DoWork += ScanTickWorker;
                        m_worker.RunWorkerCompleted += ScanTickDone;
                        m_worker.WorkerSupportsCancellation = true;

                        m_scantimer = new System.Windows.Forms.Timer();
                        m_scantimer.Interval = 2000;
                        m_scantimer.Tick += ScanTick;
                        m_scantimer.Start();

                        Console.WriteLine("Start Monitor");
                    }
                }
                catch (Exception ex)
                {
                    System.Diagnostics.Trace.WriteLine("Start Monitor exception : " + ex.Message);
                    System.Diagnostics.Trace.WriteLine(ex.StackTrace);
                }
            }
        }

        public void StopMonitor()
        {
            if (m_scantimer != null)
            {
                m_scantimer.Stop();
                m_scantimer = null;
            }

            if (m_worker != null)
            {
                m_worker.CancelAsync();
                m_worker = null;
            }

            if (m_Watcher != null)
            {
                EDDConfig.Instance.NetLogDirChanged -= EDDConfig_NetLogDirChanged;

                m_Watcher.EnableRaisingEvents = false;
                m_Watcher.Dispose();
                m_Watcher = null;

                Console.WriteLine("Stop Monitor");
            }
        }

        private void EDDConfig_NetLogDirChanged()
        {
            if (m_Watcher != null)       // get this during close down, so only do it if we are running already.
            {
                StopMonitor();
                StartMonitor();
            }
        }

        private void ScanTickDone(object sender, System.ComponentModel.RunWorkerCompletedEventArgs e)
        {
            Debug.Assert(Application.MessageLoop);              // ensure.. paranoia

            if (e.Error == null && !e.Cancelled)
            {
                List<VisitedSystemsClass> entries = (List<VisitedSystemsClass>)e.Result;

                foreach (var ent in entries)
                {
                    OnNewPosition(ent);
                }
            }
        }

        private void ScanTick(object sender, EventArgs e)
        {
            Debug.Assert(Application.MessageLoop);              // ensure.. paranoia

            if (m_worker != null && !m_worker.IsBusy)
            {
                m_worker.RunWorkerAsync();
            }
        }

        private void ScanTickWorker(object sender, System.ComponentModel.DoWorkEventArgs e)
        {
            var worker = sender as System.ComponentModel.BackgroundWorker;
            var entries = new List<VisitedSystemsClass>();
            e.Result = entries;
            int netlogpos = 0;
            NetLogFileReader nfi = null;

            try
            {
                if (EDDConfig.Instance.NetLogDirAutoMode)
                {
                    EliteDangerous.CheckED();
                }

                string filename = null;

                if (m_netLogFileQueue.TryDequeue(out filename))      // if a new one queued, we swap to using it
                {
                    nfi = OpenFileReader(new FileInfo(filename));
                    lastnfi = nfi;
                }
                else if (lastnfi != null && (!File.Exists(lastnfi.FileName) || lastnfi.filePos >= new FileInfo(lastnfi.FileName).Length))
                {
                    HashSet<string> tlunames = new HashSet<string>(TravelLogUnit.GetAllNames());
                    string[] filenames = Directory.EnumerateFiles(GetNetLogDir(), "netLog.*.log", SearchOption.AllDirectories)
                                                  .Select(s => new { name = Path.GetFileName(s), fullname = s })
                                                  .Where(s => !tlunames.Contains(s.name))
                                                  .OrderBy(s => s.name)
                                                  .Select(s => s.fullname)
                                                  .ToArray();
                    foreach (var name in filenames)
                    {
                        nfi = OpenFileReader(new FileInfo(name));
                        lastnfi = nfi;
                        break;
                    }
                }
                else
                {
                    nfi = lastnfi;
                }

                if (nfi != null)
                {
                    if (nfi.TimeZone == null)
                    {
                        nfi.ReadHeader();
                        if (nfi.TravelLogUnit.id == 0)
                            nfi.TravelLogUnit.Add();
                    }

                    netlogpos = nfi.TravelLogUnit.Size;

                    foreach(VisitedSystemsClass dbsys in nfi.ReadSystems())
                    {
                        dbsys.EDSM_sync = false;
                        dbsys.MapColour = EDDConfig.Instance.DefaultMapColour;
                        dbsys.Commander = EDDConfig.Instance.CurrentCmdrID;
                        dbsys.Add();

                        // here we need to make sure the cursystem is set up.. need to do it here because OnNewPosition expects all cursystems to be non null..

                        VisitedSystemsClass item2 = VisitedSystemsClass.GetLast(dbsys.Commander, dbsys.Time);
                        VisitedSystemsClass.UpdateVisitedSystemsEntries(dbsys, item2, EDDiscoveryForm.EDDConfig.UseDistances);       // ensure they have system classes behind them..
                        entries.Add(dbsys);

                        if (worker.CancellationPending)
                        {
                            break;
                        }
                    }
                    nfi.TravelLogUnit.Update();
                }

                if (worker.CancellationPending)
                {
                    e.Cancel = true;
                }
            }
            catch (Exception ex)
            {
                // Revert and re-read the failed entries
                if (nfi != null && nfi.TravelLogUnit != null)
                {
                    nfi.TravelLogUnit.Size = netlogpos;
                }

                System.Diagnostics.Trace.WriteLine("Net tick exception : " + ex.Message);
                System.Diagnostics.Trace.WriteLine(ex.StackTrace);
                throw;
            }
        }

        private void OnNewFile(object sender, FileSystemEventArgs e)        // only picks up new files
        {                                                                   // and it can kick in before any data has had time to be written to it...
            string filename = e.FullPath;
            m_netLogFileQueue.Enqueue(filename);
        }
    }
}<|MERGE_RESOLUTION|>--- conflicted
+++ resolved
@@ -107,11 +107,7 @@
             }
             catch (Exception ex)
             {
-<<<<<<< HEAD
-                MessageBox.Show("GetNetLogDir exception: " + ex.Message);
-=======
-                Trace.WriteLine("GetNetLogPath exception: " + ex.Message);
->>>>>>> 640c6bfa
+                Trace.WriteLine("GetNetLogDir exception: " + ex.Message);
                 return null;
             }
         }
