--- conflicted
+++ resolved
@@ -659,11 +659,8 @@
     <EmbeddedResource Include="Controls\Bookmarks\Edit.png" />
   </ItemGroup>
   <ItemGroup>
-<<<<<<< HEAD
     <EmbeddedResource Include="Panels\LocalMap.png" />
-=======
     <EmbeddedResource Include="Journal\CargoDepot.png" />
->>>>>>> b987dd83
   </ItemGroup>
   <Import Project="$(MSBuildToolsPath)\Microsoft.CSharp.targets" />
 </Project>