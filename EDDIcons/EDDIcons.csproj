﻿<?xml version="1.0" encoding="utf-8"?>
<Project ToolsVersion="15.0" xmlns="http://schemas.microsoft.com/developer/msbuild/2003">
  <Import Project="$(MSBuildExtensionsPath)\$(MSBuildToolsVersion)\Microsoft.Common.props" Condition="Exists('$(MSBuildExtensionsPath)\$(MSBuildToolsVersion)\Microsoft.Common.props')" />
  <PropertyGroup>
    <Configuration Condition=" '$(Configuration)' == '' ">Debug</Configuration>
    <Platform Condition=" '$(Platform)' == '' ">AnyCPU</Platform>
    <ProjectGuid>{646F71BE-F102-444E-9254-818E5A320AB8}</ProjectGuid>
    <OutputType>Library</OutputType>
    <AppDesignerFolder>Properties</AppDesignerFolder>
    <RootNamespace>EDDiscovery.Icons</RootNamespace>
    <AssemblyName>EDDiscovery.Icons</AssemblyName>
    <TargetFrameworkVersion>v4.6</TargetFrameworkVersion>
    <FileAlignment>512</FileAlignment>
    <TargetFrameworkProfile />
  </PropertyGroup>
  <PropertyGroup Condition=" '$(Configuration)|$(Platform)' == 'Debug|AnyCPU' ">
    <DebugSymbols>true</DebugSymbols>
    <DebugType>full</DebugType>
    <Optimize>false</Optimize>
    <OutputPath>bin\Debug\</OutputPath>
    <DefineConstants>DEBUG;TRACE</DefineConstants>
    <ErrorReport>prompt</ErrorReport>
    <WarningLevel>4</WarningLevel>
  </PropertyGroup>
  <PropertyGroup Condition=" '$(Configuration)|$(Platform)' == 'Release|AnyCPU' ">
    <DebugType>pdbonly</DebugType>
    <Optimize>true</Optimize>
    <OutputPath>bin\Release\</OutputPath>
    <DefineConstants>TRACE</DefineConstants>
    <ErrorReport>prompt</ErrorReport>
    <WarningLevel>4</WarningLevel>
  </PropertyGroup>
  <PropertyGroup>
    <StartupObject />
  </PropertyGroup>
  <ItemGroup>
    <Reference Include="System" />
    <Reference Include="System.Core" />
    <Reference Include="System.Drawing" />
    <Reference Include="System.IO.Compression" />
    <Reference Include="System.IO.Compression.FileSystem" />
    <Reference Include="System.Windows.Forms" />
    <Reference Include="System.Xml.Linq" />
    <Reference Include="System.Data.DataSetExtensions" />
    <Reference Include="Microsoft.CSharp" />
    <Reference Include="System.Data" />
    <Reference Include="System.Net.Http" />
    <Reference Include="System.Xml" />
  </ItemGroup>
  <ItemGroup>
    <Compile Include="Controls\Controls.cs" />
    <None Include="Controls\Fakes\Controls.Designer.cs">
      <AutoGen>True</AutoGen>
      <DesignTime>True</DesignTime>
      <DependentUpon>Controls.resx</DependentUpon>
    </None>
    <Compile Include="IconGroup.cs" />
    <Compile Include="IconSet.cs" />
    <Compile Include="Properties\AssemblyInfo.cs" />
  </ItemGroup>
  <ItemGroup>
    <None Include="Controls\Fakes\Controls.resx">
      <Generator>PublicResXFileCodeGenerator</Generator>
      <LastGenOutput>Controls.Designer.cs</LastGenOutput>
      <CustomToolNamespace>EDDiscovery.Icons</CustomToolNamespace>
    </None>
    <EmbeddedResource Include="Journal\AfmuRepairs.png" />
    <EmbeddedResource Include="Journal\ApproachSettlement.png" />
    <EmbeddedResource Include="Journal\Bounty.png" />
    <EmbeddedResource Include="Journal\BuyAmmo.png" />
    <EmbeddedResource Include="Journal\BuyDrones.png" />
    <EmbeddedResource Include="Journal\BuyExplorationData.png" />
    <EmbeddedResource Include="Journal\BuyTradeData.png" />
    <EmbeddedResource Include="Journal\CapShipBond.png" />
    <EmbeddedResource Include="Journal\Cargo.png" />
    <EmbeddedResource Include="Journal\ChangeCrewRole.png" />
    <EmbeddedResource Include="Journal\ClearSavedGame.png" />
    <EmbeddedResource Include="Journal\CockpitBreached.png" />
    <EmbeddedResource Include="Journal\CollectCargo.png" />
    <EmbeddedResource Include="Journal\CommitCrime.png" />
    <EmbeddedResource Include="Journal\CommunityGoal.png" />
    <EmbeddedResource Include="Journal\CommunityGoalDiscard.png" />
    <EmbeddedResource Include="Journal\CommunityGoalJoin.png" />
    <EmbeddedResource Include="Journal\CommunityGoalReward.png" />
    <EmbeddedResource Include="Journal\Continued.png" />
    <EmbeddedResource Include="Journal\CrewAssign.png" />
    <EmbeddedResource Include="Journal\CrewFire.png" />
    <EmbeddedResource Include="Journal\CrewHire.png" />
    <EmbeddedResource Include="Journal\CrewLaunchFighter.png" />
    <EmbeddedResource Include="Journal\CrewMemberJoins.png" />
    <EmbeddedResource Include="Journal\CrewMemberQuits.png" />
    <EmbeddedResource Include="Journal\CrewMemberRoleChange.png" />
    <EmbeddedResource Include="Journal\DatalinkScan.png" />
    <EmbeddedResource Include="Journal\DatalinkVoucher.png" />
    <EmbeddedResource Include="Journal\DataScanned.png" />
    <EmbeddedResource Include="Journal\Died.png" />
    <EmbeddedResource Include="Journal\Docked.png" />
    <EmbeddedResource Include="Journal\DockFighter.png" />
    <EmbeddedResource Include="Journal\DockingCancelled.png" />
    <EmbeddedResource Include="Journal\DockingDenied.png" />
    <EmbeddedResource Include="Journal\DockingGranted.png" />
    <EmbeddedResource Include="Journal\DockingRequested.png" />
    <EmbeddedResource Include="Journal\DockingTimeout.png" />
    <EmbeddedResource Include="Journal\DockSRV.png" />
    <EmbeddedResource Include="Journal\EDDCommodityPrices.png" />
    <EmbeddedResource Include="Journal\EDDItemSet.png" />
    <EmbeddedResource Include="Journal\EjectCargo.png" />
    <EmbeddedResource Include="Journal\EndCrewSession.png" />
    <EmbeddedResource Include="Journal\EngineerApply.png" />
    <EmbeddedResource Include="Journal\EngineerContribution.png" />
    <EmbeddedResource Include="Journal\EngineerCraft.png" />
    <EmbeddedResource Include="Journal\EngineerProgress.png" />
    <EmbeddedResource Include="Journal\EscapeInterdiction.png" />
    <EmbeddedResource Include="Journal\FactionKillBond.png" />
    <EmbeddedResource Include="Journal\FetchRemoteModule.png" />
    <EmbeddedResource Include="Journal\Fileheader.png" />
    <EmbeddedResource Include="Journal\Friends.png" />
    <EmbeddedResource Include="Journal\FSDJump.png" />
    <EmbeddedResource Include="Journal\FuelScoop.png" />
    <EmbeddedResource Include="Journal\HeatDamage.png" />
    <EmbeddedResource Include="Journal\HeatWarning.png" />
    <EmbeddedResource Include="Journal\HullDamage.png" />
    <EmbeddedResource Include="Journal\Interdicted.png" />
    <EmbeddedResource Include="Journal\Interdiction.png" />
    <EmbeddedResource Include="Journal\JetConeBoost.png" />
    <EmbeddedResource Include="Journal\JetConeDamage.png" />
    <EmbeddedResource Include="Journal\JoinACrew.png" />
    <EmbeddedResource Include="Journal\KickCrewMember.png" />
    <EmbeddedResource Include="Journal\LaunchFighter.png" />
    <EmbeddedResource Include="Journal\LaunchSRV.png" />
    <EmbeddedResource Include="Journal\Liftoff.png" />
    <EmbeddedResource Include="Journal\LoadGame.png" />
    <EmbeddedResource Include="Journal\Loadout.png" />
    <EmbeddedResource Include="Journal\Location.png" />
    <EmbeddedResource Include="Journal\MarketBuy.png" />
    <EmbeddedResource Include="Journal\MarketSell.png" />
    <EmbeddedResource Include="Journal\MassModuleStore.png" />
    <EmbeddedResource Include="Journal\MaterialCollected.png" />
    <EmbeddedResource Include="Journal\MaterialDiscarded.png" />
    <EmbeddedResource Include="Journal\MaterialDiscovered.png" />
    <EmbeddedResource Include="Journal\Materials.png" />
    <EmbeddedResource Include="Journal\MiningRefined.png" />
    <EmbeddedResource Include="Journal\MissionAbandoned.png" />
    <EmbeddedResource Include="Journal\MissionAccepted.png" />
    <EmbeddedResource Include="Journal\MissionCompleted.png" />
    <EmbeddedResource Include="Journal\MissionFailed.png" />
    <EmbeddedResource Include="Journal\MissionRedirected.png" />
    <EmbeddedResource Include="Journal\ModuleBuy.png" />
    <EmbeddedResource Include="Journal\ModuleRetrieve.png" />
    <EmbeddedResource Include="Journal\ModuleSell.png" />
    <EmbeddedResource Include="Journal\ModuleSellRemote.png" />
    <EmbeddedResource Include="Journal\ModuleStore.png" />
    <EmbeddedResource Include="Journal\ModuleSwap.png" />
    <EmbeddedResource Include="Journal\Music.png" />
    <EmbeddedResource Include="Journal\NavBeaconScan.png" />
    <EmbeddedResource Include="Journal\NewCommander.png" />
    <EmbeddedResource Include="Journal\Passengers.png" />
    <EmbeddedResource Include="Journal\PayFines.png" />
    <EmbeddedResource Include="Journal\PayLegacyFines.png" />
    <EmbeddedResource Include="Journal\PowerplayCollect.png" />
    <EmbeddedResource Include="Journal\PowerplayDefect.png" />
    <EmbeddedResource Include="Journal\PowerplayDeliver.png" />
    <EmbeddedResource Include="Journal\PowerplayFastTrack.png" />
    <EmbeddedResource Include="Journal\PowerplayJoin.png" />
    <EmbeddedResource Include="Journal\PowerplayLeave.png" />
    <EmbeddedResource Include="Journal\PowerplaySalary.png" />
    <EmbeddedResource Include="Journal\PowerplayVote.png" />
    <EmbeddedResource Include="Journal\PowerplayVoucher.png" />
    <EmbeddedResource Include="Journal\Progress.png" />
    <EmbeddedResource Include="Journal\Promotion.png" />
    <EmbeddedResource Include="Journal\PVPKill.png" />
    <EmbeddedResource Include="Journal\QuitACrew.png" />
    <EmbeddedResource Include="Journal\Rank.png" />
    <EmbeddedResource Include="Journal\RebootRepair.png" />
    <EmbeddedResource Include="Journal\ReceiveText.png" />
    <EmbeddedResource Include="Journal\RedeemVoucher.png" />
    <EmbeddedResource Include="Journal\RefuelAll.png" />
    <EmbeddedResource Include="Journal\RefuelPartial.png" />
    <EmbeddedResource Include="Journal\Repair.png" />
    <EmbeddedResource Include="Journal\RepairAll.png" />
    <EmbeddedResource Include="Journal\RepairDrone.png" />
    <EmbeddedResource Include="Journal\RestockVehicle_Fighter.png" />
    <EmbeddedResource Include="Journal\RestockVehicle_SRV.png" />
    <EmbeddedResource Include="Journal\Resurrect.png" />
    <EmbeddedResource Include="Journal\Scan.png" />
    <EmbeddedResource Include="Journal\Scanned.png" />
    <EmbeddedResource Include="Journal\ScientificResearch.png" />
    <EmbeddedResource Include="Journal\Screenshot.png" />
    <EmbeddedResource Include="Journal\SearchAndRescue.png" />
    <EmbeddedResource Include="Journal\SelfDestruct.png" />
    <EmbeddedResource Include="Journal\SellDrones.png" />
    <EmbeddedResource Include="Journal\SellExplorationData.png" />
    <EmbeddedResource Include="Journal\SellShipOnRebuy.png" />
    <EmbeddedResource Include="Journal\SendText.png" />
    <EmbeddedResource Include="Journal\SetUserShipName.png" />
    <EmbeddedResource Include="Journal\ShipyardBuy.png" />
    <EmbeddedResource Include="Journal\ShipyardNew.png" />
    <EmbeddedResource Include="Journal\ShipyardSell.png" />
    <EmbeddedResource Include="Journal\ShipyardSwap.png" />
    <EmbeddedResource Include="Journal\ShipyardTransfer.png" />
    <EmbeddedResource Include="Journal\StartJump.png" />
    <EmbeddedResource Include="Journal\SupercruiseEntry.png" />
    <EmbeddedResource Include="Journal\SupercruiseExit.png" />
    <EmbeddedResource Include="Journal\Synthesis.png" />
    <EmbeddedResource Include="Journal\SystemsShutdown.png" />
    <EmbeddedResource Include="Journal\Touchdown.png" />
    <EmbeddedResource Include="Journal\Undocked.png" />
    <EmbeddedResource Include="Journal\Unknown.png" />
    <EmbeddedResource Include="Journal\USSDrop.png" />
    <EmbeddedResource Include="Journal\VehicleSwitch.png" />
    <EmbeddedResource Include="Journal\WingAdd.png" />
    <EmbeddedResource Include="Journal\WingInvite.png" />
    <EmbeddedResource Include="Journal\WingJoin.png" />
    <EmbeddedResource Include="Journal\WingLeave.png" />
  </ItemGroup>
  <ItemGroup>
    <EmbeddedResource Include="Legacy\eddiscovery_logo.png" />
    <EmbeddedResource Include="Legacy\edsmown.png" />
    <EmbeddedResource Include="Legacy\G8V_and_G9V.png" />
    <EmbeddedResource Include="Legacy\Globe_yellow.png" />
    <EmbeddedResource Include="Legacy\M1VA.png" />
    <EmbeddedResource Include="Legacy\module.png" />
    <EmbeddedResource Include="Legacy\speaker.png" />
    <EmbeddedResource Include="Legacy\star.png" />
    <EmbeddedResource Include="Legacy\textreceived.png" />
    <EmbeddedResource Include="Legacy\textsent.png" />
    <EmbeddedResource Include="Planets\Ammonia_world.png" />
    <EmbeddedResource Include="Planets\Earthlike_body.png" />
    <EmbeddedResource Include="Planets\Gas_giant_with_ammonia_based_life.png" />
    <EmbeddedResource Include="Planets\Gas_giant_with_water_based_life.png" />
    <EmbeddedResource Include="Planets\Helium_gas_giant.png" />
    <EmbeddedResource Include="Planets\Helium_rich_gas_giant.png" />
    <EmbeddedResource Include="Planets\High_metal_content_body.png" />
    <EmbeddedResource Include="Planets\High_metal_content_body_250.png" />
    <EmbeddedResource Include="Planets\High_metal_content_body_700.png" />
    <EmbeddedResource Include="Planets\High_metal_content_body_hot_thick.png" />
    <EmbeddedResource Include="Planets\Icy_body.png" />
    <EmbeddedResource Include="Planets\Metal_rich_body.png" />
    <EmbeddedResource Include="Planets\Rocky_body.png" />
    <EmbeddedResource Include="Planets\Rocky_ice_body.png" />
    <EmbeddedResource Include="Planets\Sudarsky_class_III_gas_giant.png" />
    <EmbeddedResource Include="Planets\Sudarsky_class_II_gas_giant.png" />
    <EmbeddedResource Include="Planets\Sudarsky_class_IV_gas_giant.png" />
    <EmbeddedResource Include="Planets\Sudarsky_class_I_gas_giant.png" />
    <EmbeddedResource Include="Planets\Sudarsky_class_V_gas_giant.png" />
    <EmbeddedResource Include="Planets\Unknown.png" />
    <EmbeddedResource Include="Planets\Water_giant.png" />
    <EmbeddedResource Include="Planets\Water_giant_with_life.png" />
    <EmbeddedResource Include="Planets\Water_world.png" />
  </ItemGroup>
  <ItemGroup>
    <EmbeddedResource Include="Stars\A.png" />
    <EmbeddedResource Include="Stars\AeBe.png" />
    <EmbeddedResource Include="Stars\A_BlueWhiteSuperGiant.png" />
    <EmbeddedResource Include="Stars\B.png" />
    <EmbeddedResource Include="Stars\C.png" />
    <EmbeddedResource Include="Stars\CHd.png" />
    <EmbeddedResource Include="Stars\CJ.png" />
    <EmbeddedResource Include="Stars\CN.png" />
    <EmbeddedResource Include="Stars\CS.png" />
    <EmbeddedResource Include="Stars\D.png" />
    <EmbeddedResource Include="Stars\DA.png" />
    <EmbeddedResource Include="Stars\DAB.png" />
    <EmbeddedResource Include="Stars\DAO.png" />
    <EmbeddedResource Include="Stars\DAV.png" />
    <EmbeddedResource Include="Stars\DAZ.png" />
    <EmbeddedResource Include="Stars\DB.png" />
    <EmbeddedResource Include="Stars\DBV.png" />
    <EmbeddedResource Include="Stars\DBZ.png" />
    <EmbeddedResource Include="Stars\DC.png" />
    <EmbeddedResource Include="Stars\DCV.png" />
    <EmbeddedResource Include="Stars\DO.png" />
    <EmbeddedResource Include="Stars\DOV.png" />
    <EmbeddedResource Include="Stars\DQ.png" />
    <EmbeddedResource Include="Stars\DX.png" />
    <EmbeddedResource Include="Stars\F.png" />
    <EmbeddedResource Include="Stars\F_WhiteSuperGiant.png" />
    <EmbeddedResource Include="Stars\G.png" />
    <EmbeddedResource Include="Stars\H.png" />
    <EmbeddedResource Include="Stars\K.png" />
    <EmbeddedResource Include="Stars\K_OrangeGiant.png" />
    <EmbeddedResource Include="Stars\L.png" />
    <EmbeddedResource Include="Stars\M.png" />
    <EmbeddedResource Include="Stars\MS.png" />
    <EmbeddedResource Include="Stars\M_RedGiant.png" />
    <EmbeddedResource Include="Stars\M_RedSuperGiant.png" />
    <EmbeddedResource Include="Stars\N.png" />
    <EmbeddedResource Include="Stars\Nebula.png" />
    <EmbeddedResource Include="Stars\O.png" />
    <EmbeddedResource Include="Stars\RoguePlanet.png" />
    <EmbeddedResource Include="Stars\S.png" />
    <EmbeddedResource Include="Stars\StellarRemnantNebula.png" />
    <EmbeddedResource Include="Stars\SuperMassiveBlackHole.png" />
    <EmbeddedResource Include="Stars\T.png" />
    <EmbeddedResource Include="Stars\TTS.png" />
    <EmbeddedResource Include="Stars\W.png" />
    <EmbeddedResource Include="Stars\WC.png" />
    <EmbeddedResource Include="Stars\WN.png" />
    <EmbeddedResource Include="Stars\WNC.png" />
    <EmbeddedResource Include="Stars\WO.png" />
    <EmbeddedResource Include="Stars\X.png" />
    <EmbeddedResource Include="Stars\Y.png" />
  </ItemGroup>
  <ItemGroup>
    <EmbeddedResource Include="Stars\Unknown.png" />
  </ItemGroup>
  <ItemGroup>
    <EmbeddedResource Include="Journal\RestockVehicle.png" />
  </ItemGroup>
  <ItemGroup>
    <EmbeddedResource Include="Journal\ShieldState_ShieldsDown.png" />
    <EmbeddedResource Include="Journal\ShieldState.png" />
    <EmbeddedResource Include="Journal\ShieldState_ShieldsUp.png" />
  </ItemGroup>
  <ItemGroup>
    <EmbeddedResource Include="GalMap\beacon.png" />
    <EmbeddedResource Include="GalMap\blackHole.png" />
    <EmbeddedResource Include="GalMap\cometaryBody.png" />
    <EmbeddedResource Include="GalMap\deepSpaceOutpost.png" />
    <EmbeddedResource Include="GalMap\EDSMUnknown.png" />
    <EmbeddedResource Include="GalMap\historicalLocation.png" />
    <EmbeddedResource Include="GalMap\jumponiumRichSystem.png" />
    <EmbeddedResource Include="GalMap\minorPOI.png" />
    <EmbeddedResource Include="GalMap\mysteryPOI.png" />
    <EmbeddedResource Include="GalMap\nebula.png" />
    <EmbeddedResource Include="GalMap\planetaryNebula.png" />
    <EmbeddedResource Include="GalMap\planetFeatures.png" />
    <EmbeddedResource Include="GalMap\pulsar.png" />
    <EmbeddedResource Include="GalMap\restrictedSectors.png" />
    <EmbeddedResource Include="GalMap\starCluster.png" />
    <EmbeddedResource Include="GalMap\stellarRemnant.png" />
    <EmbeddedResource Include="GalMap\surfacePOI.png" />
    <EmbeddedResource Include="Panels\Commodities.png" />
    <EmbeddedResource Include="Panels\EDSM.png" />
    <EmbeddedResource Include="Panels\EstimatedValues.png" />
    <EmbeddedResource Include="Panels\Expedition.png" />
    <EmbeddedResource Include="Panels\Exploration.png" />
    <EmbeddedResource Include="Panels\Grid.png" />
    <EmbeddedResource Include="Panels\Journal.png" />
    <EmbeddedResource Include="Panels\Ledger.png" />
    <EmbeddedResource Include="Panels\Materials.png" />
    <EmbeddedResource Include="Panels\Modules.png" />
    <EmbeddedResource Include="Panels\NotePanel.png" />
    <EmbeddedResource Include="Panels\Route.png" />
    <EmbeddedResource Include="Panels\RouteTracker.png" />
    <EmbeddedResource Include="Panels\Scan.png" />
    <EmbeddedResource Include="Panels\ScreenShot.png" />
    <EmbeddedResource Include="Panels\Settings.png" />
    <EmbeddedResource Include="Panels\ShoppingList.png" />
    <EmbeddedResource Include="Panels\Spanel.png" />
    <EmbeddedResource Include="Panels\StarList.png" />
    <EmbeddedResource Include="Panels\Statistics.png" />
    <EmbeddedResource Include="Panels\Synthesis.png" />
    <EmbeddedResource Include="Panels\TravelGrid.png" />
    <EmbeddedResource Include="Panels\Trilateration.png" />
    <EmbeddedResource Include="Panels\Trippanel.png" />
  </ItemGroup>
  <ItemGroup>
    <EmbeddedResource Include="Panels\Log.png" />
  </ItemGroup>
  <ItemGroup>
    <EmbeddedResource Include="Panels\Engineering.png" />
    <EmbeddedResource Include="Panels\MarketData.png" />
    <EmbeddedResource Include="Panels\StarDistance.png" />
    <EmbeddedResource Include="Panels\SystemInformation.png" />
  </ItemGroup>
  <ItemGroup>
    <EmbeddedResource Include="Panels\Missions.png" />
  </ItemGroup>
  <ItemGroup>
    <EmbeddedResource Include="Journal\AfmuRepair.png" />
    <EmbeddedResource Include="Journal\EngineerContribution_MatCommod.png" />
    <EmbeddedResource Include="Journal\EngineerContribution_Unknown.png" />
    <EmbeddedResource Include="Journal\FuelScope.png" />
    <EmbeddedResource Include="Journal\VehicleSwitch_Fighter.png" />
    <EmbeddedResource Include="Journal\VehicleSwitch_Mothership.png" />
  </ItemGroup>
  <ItemGroup>
    <EmbeddedResource Include="Controls\Map2D\ShowAllStars.png" />
    <EmbeddedResource Include="Controls\Map2D\ZoomIn.png" />
    <EmbeddedResource Include="Controls\Map2D\ZoomOut.png" />
    <EmbeddedResource Include="Controls\Map2D\ZoomToFit.png" />
    <EmbeddedResource Include="Controls\Map3D\Navigation\CenterOnSystem.png" />
    <EmbeddedResource Include="Controls\Map3D\FilterDate.png" />
    <EmbeddedResource Include="Controls\Map3D\MapNames.png" />
    <EmbeddedResource Include="Controls\Map3D\Stars\DisplayColours.png" />
    <EmbeddedResource Include="Controls\Map3D\Navigation\LookAtSystem.png" />
    <EmbeddedResource Include="Controls\Map3D\Recorder\Load.png" />
    <EmbeddedResource Include="Controls\Map3D\Recorder\Save.png" />
    <EmbeddedResource Include="Controls\Map3D\Navigation\GoToHomeSystem.png" />
    <EmbeddedResource Include="Controls\Map3D\Recorder\NewRecordStep.png" />
    <EmbeddedResource Include="Controls\Map3D\Recorder\RecordStep.png" />
    <EmbeddedResource Include="Controls\Map3D\Stars\ShowDiscs.png" />
    <EmbeddedResource Include="Controls\Map3D\Travel\DrawStars.png" />
    <EmbeddedResource Include="Controls\Map3D\Travel\WhiteStars.png" />
    <EmbeddedResource Include="Controls\Map3D\Travel\DrawLines.png" />
    <EmbeddedResource Include="Controls\Map3D\Travel\Menu.png" />
    <EmbeddedResource Include="Controls\Map3D\Bookmarks\AddRegionBookmark.png" />
    <EmbeddedResource Include="Controls\Map3D\OrangeDot.png" />
    <EmbeddedResource Include="Controls\Map3D\Recorder\Pause.png" />
    <EmbeddedResource Include="Controls\Map3D\Recorder\Play.png" />
    <EmbeddedResource Include="Controls\Map3D\Recorder\Record.png" />
    <EmbeddedResource Include="Controls\Map3D\Bookmarks\ShowBookmarks.png" />
    <EmbeddedResource Include="Controls\Map3D\Stars\ShowNames.png" />
    <EmbeddedResource Include="Controls\Map3D\Bookmarks\ShowNotemarks.png" />
    <EmbeddedResource Include="Controls\Map3D\Filter\ShowAllStars.png" />
    <EmbeddedResource Include="Controls\Map3D\Filter\ShowPopSystems.png" />
    <EmbeddedResource Include="Controls\Map3D\Recorder\Clear.png" />
    <EmbeddedResource Include="Controls\Map3D\Navigation\GoForwardOnJump.png" />
    <EmbeddedResource Include="Controls\Map3D\Grid\Coords.png" />
    <EmbeddedResource Include="Controls\Map3D\EliteMovement.png" />
    <EmbeddedResource Include="Controls\Map3D\Grid\FineGrid.png" />
    <EmbeddedResource Include="Controls\Map3D\Navigation\GoBackward.png" />
    <EmbeddedResource Include="Controls\Map3D\Navigation\GoForward.png" />
    <EmbeddedResource Include="Controls\Map3D\Grid\Grid.png" />
    <EmbeddedResource Include="Controls\Map3D\Help.png" />
    <EmbeddedResource Include="Controls\Map3D\Navigation\LastKnownPosition.png" />
    <EmbeddedResource Include="Controls\Map3D\Perspective.png" />
    <EmbeddedResource Include="Controls\Map3D\Navigation\GoToTarget.png" />
    <EmbeddedResource Include="Controls\Map3D\Bookmarks\Menu.png" />
    <EmbeddedResource Include="Controls\Map3D\Filter\Menu.png" />
    <EmbeddedResource Include="Controls\Map3D\GalObjects.png" />
    <EmbeddedResource Include="Controls\Map3D\Stars\Menu.png" />
    <EmbeddedResource Include="Controls\Map3D\Navigation\GoToHistorySelection.png" />
    <EmbeddedResource Include="Controls\Map3D\Recorder\Menu.png" />
    <EmbeddedResource Include="Controls\Map3D\YellowDot.png" />
    <EmbeddedResource Include="Controls\UCContainer\Remove.png" />
    <EmbeddedResource Include="Controls\UCContainer\Panels.png" />
    <EmbeddedResource Include="Controls\UCContainer\Tile.png" />
  </ItemGroup>
  <ItemGroup>
    <None Include="packages.config" />
  </ItemGroup>
  <ItemGroup>
    <EmbeddedResource Include="Controls\DateTimePicker\Calendar.png" />
    <EmbeddedResource Include="Controls\Expedition\ShowOnMap.png" />
    <EmbeddedResource Include="Controls\Expedition\New.png" />
    <EmbeddedResource Include="Controls\Expedition\ImportFile.png" />
    <EmbeddedResource Include="Controls\Expedition\ImportRoute.png" />
    <EmbeddedResource Include="Controls\Expedition\Delete.png" />
    <EmbeddedResource Include="Controls\Expedition\Save.png" />
    <EmbeddedResource Include="Controls\Expedition\Export.png" />
    <EmbeddedResource Include="Controls\Exploration\Delete.png" />
    <EmbeddedResource Include="Controls\Exploration\Export.png" />
    <EmbeddedResource Include="Controls\Exploration\ImportFile.png" />
    <EmbeddedResource Include="Controls\Exploration\ImportSphere.png" />
    <EmbeddedResource Include="Controls\Exploration\Load.png" />
    <EmbeddedResource Include="Controls\Exploration\New.png" />
    <EmbeddedResource Include="Controls\Exploration\Save.png" />
    <EmbeddedResource Include="Controls\JournalGrid\ExportToExcel.png" />
    <EmbeddedResource Include="Controls\JournalGrid\Journal.png" />
    <EmbeddedResource Include="Controls\JournalGrid\Popout.png" />
    <EmbeddedResource Include="Controls\Main\Addons\EditLastActionPack.png" />
    <EmbeddedResource Include="Controls\Main\Addons\ManageAddOns.png" />
    <EmbeddedResource Include="Controls\Main\Addons\StopCurrentAction.png" />
    <EmbeddedResource Include="Controls\Main\Admin\DeleteDupFSDJumps.png" />
    <EmbeddedResource Include="Controls\Main\Admin\EDDBSystemsSync.png" />
    <EmbeddedResource Include="Controls\Main\Admin\ClearEDSMIDs.png" />
    <EmbeddedResource Include="Controls\Main\Admin\SendUnsyncedEDDN.png" />
    <EmbeddedResource Include="Controls\Main\Admin\EDSMSystemsSync.png" />
    <EmbeddedResource Include="Controls\Main\Addons\ConfigureAddOnActions.png" />
    <EmbeddedResource Include="Controls\Main\Admin\RescanJournals.png" />
    <EmbeddedResource Include="Controls\Main\Admin\ShowLogFiles.png" />
    <EmbeddedResource Include="Controls\Main\Admin\ReadNetLogs.png" />
    <EmbeddedResource Include="Controls\Main\Admin\ExportVisitedStars.png" />
    <EmbeddedResource Include="Controls\Main\Admin\ResetHistory.png" />
    <EmbeddedResource Include="Controls\Main\Toolbar\SyncEDSM.png" />
    <EmbeddedResource Include="Controls\Main\Toolbar\Open2DMap.png" />
    <EmbeddedResource Include="Controls\Main\Toolbar\Open3DMap.png" />
    <EmbeddedResource Include="Controls\Main\Toolbar\EditAddons.png" />
    <EmbeddedResource Include="Controls\Main\Toolbar\ManageAddOns.png" />
    <EmbeddedResource Include="Controls\Main\Toolbar\Popouts.png" />
    <EmbeddedResource Include="Controls\Main\Toolbar\Refresh.png" />
    <EmbeddedResource Include="Controls\Main\Help\CheckForNewRelease.png" />
    <EmbeddedResource Include="Controls\Main\Help\DiscordChat.png" />
    <EmbeddedResource Include="Controls\Main\Help\FrontierForumThread.png" />
    <EmbeddedResource Include="Controls\Main\Help\Github.png" />
    <EmbeddedResource Include="Controls\Main\Help\SafeModeHelp.png" />
    <EmbeddedResource Include="Controls\Main\Help\ReportIssue.png" />
    <EmbeddedResource Include="Controls\Main\Help\Help.png" />
    <EmbeddedResource Include="Controls\Main\Help\About.png" />
    <EmbeddedResource Include="Controls\Main\Tools\Exit.png" />
    <EmbeddedResource Include="Controls\Main\Tools\Popouts\Menu.png" />
    <EmbeddedResource Include="Controls\Main\Tools\Settings.png" />
    <EmbeddedResource Include="Controls\Main\Tools\Open2DMap.png" />
    <EmbeddedResource Include="Controls\Main\Tools\Open3DMap.png" />
    <EmbeddedResource Include="Controls\Main\Tools\Popouts\ShowAllInTaskbar.png" />
    <EmbeddedResource Include="Controls\Main\Tools\Popouts\DisableTransparency.png" />
    <EmbeddedResource Include="Controls\Map2D\Save.png" />
    <EmbeddedResource Include="Controls\RollUpPanel\PinDown.png" />
    <EmbeddedResource Include="Controls\RollUpPanel\PinUp.png" />
    <EmbeddedResource Include="Controls\Route\ExportToExcel.png" />
    <EmbeddedResource Include="Controls\Scan\ExportToExcel.png" />
    <EmbeddedResource Include="Controls\Scan\FetchEDSMBodies.png" />
    <EmbeddedResource Include="Controls\Scan\ShowAllMaterials.png" />
    <EmbeddedResource Include="Controls\Scan\ShowMoons.png" />
    <EmbeddedResource Include="Controls\Scan\ShowOverlays.png" />
    <EmbeddedResource Include="Controls\Scan\ShowRareMaterials.png" />
    <EmbeddedResource Include="Controls\Scan\SizeLarge.png" />
    <EmbeddedResource Include="Controls\Scan\SizeMedium.png" />
    <EmbeddedResource Include="Controls\Scan\SizeSmall.png" />
    <EmbeddedResource Include="Controls\Scan\SizeTiny.png" />
    <EmbeddedResource Include="Controls\StarList\EDSM.png" />
    <EmbeddedResource Include="Controls\StarList\ExportToExcel.png" />
    <EmbeddedResource Include="Controls\StarList\History.png" />
    <EmbeddedResource Include="Controls\StatsTime\Graph.png" />
    <EmbeddedResource Include="Controls\StatsTime\Planets.png" />
    <EmbeddedResource Include="Controls\StatsTime\Stars.png" />
    <EmbeddedResource Include="Controls\StatsTime\Text.png" />
    <EmbeddedResource Include="Controls\TabStrip\ArrowLeft.png" />
    <EmbeddedResource Include="Controls\TabStrip\ArrowRight.png" />
    <EmbeddedResource Include="Controls\TabStrip\PanelList.png" />
    <EmbeddedResource Include="Controls\TabStrip\Popout.png" />
    <EmbeddedResource Include="Controls\TabStrip\NoPanelSelected.png" />
    <EmbeddedResource Include="Controls\TravelGrid\ExportToExcel.png" />
    <EmbeddedResource Include="Controls\TravelGrid\History.png" />
    <EmbeddedResource Include="Controls\TravelGrid\Popout.png" />
    <EmbeddedResource Include="Controls\Trilateration\RemoveAll.png" />
    <EmbeddedResource Include="Controls\Trilateration\RemoveUnused.png" />
    <EmbeddedResource Include="Controls\Trilateration\ShowOnMap.png" />
    <EmbeddedResource Include="Controls\Trilateration\StartNew.png" />
    <EmbeddedResource Include="Controls\Trilateration\SubmitDistances.png" />
    <EmbeddedResource Include="Controls\Map3D\Bookmarks\Noted.png" />
    <EmbeddedResource Include="Controls\Map3D\Bookmarks\Star.png" />
    <EmbeddedResource Include="Controls\Map3D\Bookmarks\Target.png" />
    <EmbeddedResource Include="Controls\Map3D\Bookmarks\Region.png" />
    <EmbeddedResource Include="Controls\Map3D\Markers\Selected.png" />
    <EmbeddedResource Include="Controls\Map3D\Recorder\PausePlay.png" />
    <EmbeddedResource Include="Controls\Map3D\Recorder\PauseRecord.png" />
    <EmbeddedResource Include="Controls\Map3D\Recorder\StopPlay.png" />
    <EmbeddedResource Include="Controls\Map3D\Recorder\StopRecord.png" />
    <EmbeddedResource Include="Controls\Scan\Bodies\Barycentre.png" />
    <EmbeddedResource Include="Controls\Scan\Bodies\Belt.png" />
    <EmbeddedResource Include="Controls\Scan\Bodies\Landable.png" />
    <EmbeddedResource Include="Controls\Scan\Bodies\HighValue.png" />
    <EmbeddedResource Include="Controls\Scan\Bodies\Material.png" />
    <EmbeddedResource Include="Controls\Scan\Bodies\MaterialMore.png" />
    <EmbeddedResource Include="Controls\Scan\Bodies\RingOnly.png" />
    <EmbeddedResource Include="Controls\Scan\Bodies\RingGap.png" />
    <EmbeddedResource Include="Controls\Scan\Bodies\Terraformable.png" />
    <EmbeddedResource Include="Controls\Scan\Bodies\Volcanism.png" />
    <EmbeddedResource Include="Controls\SPanel\ResizeColumn.png" />
    <EmbeddedResource Include="Controls\TravelGrid\FlagStart.png" />
    <EmbeddedResource Include="Controls\TravelGrid\FlagStop.png" />
  </ItemGroup>
  <ItemGroup>
    <EmbeddedResource Include="Panels\ScanGrid.png" />
  </ItemGroup>
  <ItemGroup>
    <EmbeddedResource Include="Controls\EDSM\ExportToExcel.png" />
  </ItemGroup>
  <ItemGroup>
    <EmbeddedResource Include="Controls\Modules\ShowOnCoriolis.png" />
  </ItemGroup>
  <ItemGroup>
    <ProjectReference Include="..\ExtendedControls\ExtendedControls.csproj">
      <Project>{2049403f-f4c7-45e6-b777-6390c78e4d2b}</Project>
      <Name>ExtendedControls</Name>
    </ProjectReference>
  </ItemGroup>
  <ItemGroup>
    <EmbeddedResource Include="Controls\Main\Admin\SendUnsyncedEGO.png" />
  </ItemGroup>
  <ItemGroup>
    <EmbeddedResource Include="Panels\Compass.png" />
  </ItemGroup>
  <ItemGroup>
    <EmbeddedResource Include="Panels\Map.png" />
    <EmbeddedResource Include="Panels\Plot.png" />
  </ItemGroup>
  <ItemGroup>
    <EmbeddedResource Include="Journal\DiscoveryScan.png" />
  </ItemGroup>
  <ItemGroup>
    <EmbeddedResource Include="Journal\ApproachBody.png" />
  </ItemGroup>
  <ItemGroup>
    <EmbeddedResource Include="Journal\LeaveBody.png" />
  </ItemGroup>
  <ItemGroup>
    <EmbeddedResource Include="Journal\Market.png" />
  </ItemGroup>
  <ItemGroup>
    <EmbeddedResource Include="Journal\Missions.png" />
  </ItemGroup>
  <ItemGroup>
    <EmbeddedResource Include="Journal\Commander.png" />
  </ItemGroup>
  <ItemGroup>
    <EmbeddedResource Include="Journal\EngineerLegacyConvert.png" />
  </ItemGroup>
  <ItemGroup>
    <EmbeddedResource Include="Journal\Reputation.png" />
  </ItemGroup>
  <ItemGroup>
    <EmbeddedResource Include="Journal\FighterDestroyed.png" />
    <EmbeddedResource Include="Journal\FighterRebuilt.png" />
    <EmbeddedResource Include="Journal\LaunchDrone.png" />
    <EmbeddedResource Include="Journal\MaterialTrade.png" />
    <EmbeddedResource Include="Journal\NpcCrewPaidWage.png" />
    <EmbeddedResource Include="Journal\NpcCrewRank.png" />
  </ItemGroup>
  <ItemGroup>
    <EmbeddedResource Include="Journal\ModuleInfo.png" />
  </ItemGroup>
  <ItemGroup>
    <EmbeddedResource Include="Journal\Outfitting.png" />
  </ItemGroup>
  <ItemGroup>
    <EmbeddedResource Include="Journal\Shipyard.png" />
  </ItemGroup>
  <ItemGroup>
    <EmbeddedResource Include="Journal\ShipTargeted.png" />
    <EmbeddedResource Include="Journal\SRVDestroyed.png" />
  </ItemGroup>
  <ItemGroup>
    <EmbeddedResource Include="Journal\StoredModules.png" />
  </ItemGroup>
  <ItemGroup>
    <EmbeddedResource Include="Journal\StoredShips.png" />
  </ItemGroup>
  <ItemGroup>
    <EmbeddedResource Include="Journal\Statistics.png" />
  </ItemGroup>
  <ItemGroup>
    <EmbeddedResource Include="Journal\TechnologyBroker.png" />
  </ItemGroup>
  <ItemGroup>
    <EmbeddedResource Include="Journal\Shutdown.png" />
  </ItemGroup>
  <ItemGroup>
    <EmbeddedResource Include="Controls\Selector\Selector.png" />
  </ItemGroup>
  <ItemGroup>
    <EmbeddedResource Include="Controls\Selector\Addtab.png" />
  </ItemGroup>
  <ItemGroup>
    <EmbeddedResource Include="Panels\PanelSelector.png" />
  </ItemGroup>
  <ItemGroup>
    <EmbeddedResource Include="Journal\Powerplay.png" />
  </ItemGroup>
  <ItemGroup>
    <EmbeddedResource Include="Journal\UnderAttack.png" />
  </ItemGroup>
  <ItemGroup>
<<<<<<< HEAD
    <EmbeddedResource Include="Controls\Map3D\Bookmarks\StarWithPlanets.png" />
  </ItemGroup>
  <ItemGroup>
    <EmbeddedResource Include="Panels\BookmarkManager.png" />
=======
    <EmbeddedResource Include="Controls\StarList\BodyClasses.png" />
    <EmbeddedResource Include="Controls\StarList\Jumponium.png" />
>>>>>>> 24e54779
  </ItemGroup>
  <Import Project="$(MSBuildToolsPath)\Microsoft.CSharp.targets" />
</Project><|MERGE_RESOLUTION|>--- conflicted
+++ resolved
@@ -644,15 +644,14 @@
     <EmbeddedResource Include="Journal\UnderAttack.png" />
   </ItemGroup>
   <ItemGroup>
-<<<<<<< HEAD
     <EmbeddedResource Include="Controls\Map3D\Bookmarks\StarWithPlanets.png" />
   </ItemGroup>
   <ItemGroup>
     <EmbeddedResource Include="Panels\BookmarkManager.png" />
-=======
+  </ItemGroup>
+  <ItemGroup>
     <EmbeddedResource Include="Controls\StarList\BodyClasses.png" />
     <EmbeddedResource Include="Controls\StarList\Jumponium.png" />
->>>>>>> 24e54779
   </ItemGroup>
   <Import Project="$(MSBuildToolsPath)\Microsoft.CSharp.targets" />
 </Project>