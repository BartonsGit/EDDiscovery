﻿/*
 * Copyright © 2016 EDDiscovery development team
 *
 * Licensed under the Apache License, Version 2.0 (the "License"); you may not use this
 * file except in compliance with the License. You may obtain a copy of the License at
 *
 * http://www.apache.org/licenses/LICENSE-2.0
 *
 * Unless required by applicable law or agreed to in writing, software distributed under
 * the License is distributed on an "AS IS" BASIS, WITHOUT WARRANTIES OR CONDITIONS OF
 * ANY KIND, either express or implied. See the License for the specific language
 * governing permissions and limitations under the License.
 *
 * EDDiscovery is not affiliated with Frontier Developments plc.
 */

using EliteDangerousCore;
using EliteDangerousCore.JournalEvents;
using Newtonsoft.Json.Linq;
using System;
using System.Collections.Generic;
using System.ComponentModel;
using System.Diagnostics;
using System.Globalization;
using System.Linq;
using System.Management;
using System.Reflection;
using System.Text;

namespace EliteDangerousCore.IGAU
{
    public class IGAUClass : BaseUtils.HttpCom
    {
        private readonly string App_Version;
        private readonly string App_Name;

        private readonly string igau_address = "https://ddss70885k.execute-api.us-west-1.amazonaws.com/Prod";

        public IGAUClass()
        {
            httpserveraddress = igau_address;
            App_Name = "EDDiscovery";
            var assemblyFullName = Assembly.GetEntryAssembly().FullName;
            App_Version = assemblyFullName.Split(',')[1].Split('=')[1];
        }

        public string Name_Stripped { get; private set; }
        public string Name_Lower { get; private set; }

        public JObject CreateIGAUMessage(string timestamp, string EntryID, string Name, string Name_Localised, string System, string SystemAddress)
        {
<<<<<<< HEAD
            Name_Stripped = Name
                .Replace("$", string.Empty)
                .Replace("_Name", string.Empty)
                .Replace(";", string.Empty);
=======
            var stripped = Name?.ToLowerInvariant()?.Replace("$", "")?.Replace("_name;", "");
>>>>>>> 334b9756

            JObject detail = new JObject();
            detail["timestamp"] = timestamp;
            detail["EntryID"] = EntryID.ToString();
<<<<<<< HEAD
            detail["Name"] = (Name_Stripped).ToLower();
=======
            detail["Name"] = stripped;
>>>>>>> 334b9756
            detail["Name_Localised"] = Name_Localised;
            detail["System"] = System;
            detail["SystemAddress"] = SystemAddress.ToString();
            detail["App_Name"] = App_Name;
            detail["App_Version"] = App_Version;
            return detail;
        }

        public bool PostMessage(JObject msg, out bool recordSet)
        {
            recordSet = false;

            if (igau_address.IsEmpty())
                return false;

            try
            {
                BaseUtils.ResponseData resp = RequestPost(msg.ToString(), "");
<<<<<<< HEAD
                JObject result = JObject.Parse(resp.Body);
                JObject res = (JObject)result["response"];
                if ((bool)res["is_valid"])
=======

                var result = JToken.Parse(resp.Body);

                if (result.Value<string>() == "SUCCESS")
>>>>>>> 334b9756
                {
                    return true;
                }
                else
                {
                    var res = result["response"];
                    var errmsg = res?.Value<string>("errorMessage");
                    Trace.WriteLine($"IGAU message post failed: {errmsg}");
                    return false;
                }
            }
            catch (System.Net.WebException ex)
            {
                System.Net.HttpWebResponse response = ex.Response as System.Net.HttpWebResponse;
                System.Diagnostics.Trace.WriteLine($"IGAU message post failed - status: {response?.StatusCode.ToString() ?? ex.Status.ToString()}\nIGAU Message: {msg.ToString()}");
                return false;
            }
        }
    }
}<|MERGE_RESOLUTION|>--- conflicted
+++ resolved
@@ -49,23 +49,12 @@
 
         public JObject CreateIGAUMessage(string timestamp, string EntryID, string Name, string Name_Localised, string System, string SystemAddress)
         {
-<<<<<<< HEAD
-            Name_Stripped = Name
-                .Replace("$", string.Empty)
-                .Replace("_Name", string.Empty)
-                .Replace(";", string.Empty);
-=======
             var stripped = Name?.ToLowerInvariant()?.Replace("$", "")?.Replace("_name;", "");
->>>>>>> 334b9756
 
             JObject detail = new JObject();
             detail["timestamp"] = timestamp;
             detail["EntryID"] = EntryID.ToString();
-<<<<<<< HEAD
-            detail["Name"] = (Name_Stripped).ToLower();
-=======
             detail["Name"] = stripped;
->>>>>>> 334b9756
             detail["Name_Localised"] = Name_Localised;
             detail["System"] = System;
             detail["SystemAddress"] = SystemAddress.ToString();
@@ -84,16 +73,10 @@
             try
             {
                 BaseUtils.ResponseData resp = RequestPost(msg.ToString(), "");
-<<<<<<< HEAD
-                JObject result = JObject.Parse(resp.Body);
-                JObject res = (JObject)result["response"];
-                if ((bool)res["is_valid"])
-=======
 
                 var result = JToken.Parse(resp.Body);
 
                 if (result.Value<string>() == "SUCCESS")
->>>>>>> 334b9756
                 {
                     return true;
                 }
