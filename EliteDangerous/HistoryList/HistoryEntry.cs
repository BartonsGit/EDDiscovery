﻿/*
 * Copyright © 2016 - 2018 EDDiscovery development team
 *
 * Licensed under the Apache License, Version 2.0 (the "License"); you may not use this
 * file except in compliance with the License. You may obtain a copy of the License at
 *
 * http://www.apache.org/licenses/LICENSE-2.0
 * 
 * Unless required by applicable law or agreed to in writing, software distributed under
 * the License is distributed on an "AS IS" BASIS, WITHOUT WARRANTIES OR CONDITIONS OF
 * ANY KIND, either express or implied. See the License for the specific language
 * governing permissions and limitations under the License.
 * 
 * EDDiscovery is not affiliated with Frontier Developments plc.
 */

using System;
using System.Diagnostics;
using System.Linq;
using EliteDangerousCore.DB;
using EliteDangerousCore.JournalEvents;
using EliteDangerousCore.EDSM;
using System.Data.Common;

namespace EliteDangerousCore
{
    [DebuggerDisplay("Event {EntryType} {System.Name} ({System.X,nq},{System.Y,nq},{System.Z,nq}) {EventTimeUTC} Inx:{Indexno} JID:{Journalid}")]
    public class HistoryEntry           // DONT store commander ID.. this history is externally filtered on it.
    {
        #region Public Variables

        public int Indexno;            // for display purposes.  from 1 to number of records

        public JournalEntry journalEntry;       // MUST be present

        public ISystem System;         // Must be set! All entries, even if they are not FSD entries.
                                       // The Minimum is name and edsm_id 
                                       // x/y/z can be NANs or position. 
                                       // if edsm_id = 0, no edsm match was found.
                                       // when the front end needs to use it, it will call EnsureSystemEDSM/FillInPositions to see if it can be filled up
                                       // if System.status != SystemStatusEnum.EDSC then its presumed its an inmemory load and the system table can be checked
                                       //       and if edsm_id>0 a load from SystemTable will occur with the edsm_id used
                                       //       if edsm_id=-1 a load from SystemTable will occur with the name used
                                       // SO the journal reader can just read data in that table only, does not need to do a system match

        public JournalTypeEnum EntryType { get { return journalEntry.EventTypeID; } }
        public long Journalid { get { return journalEntry.Id; } }
        public EDCommander Commander { get { return EDCommander.GetCommander(journalEntry.CommanderId); } }
        public DateTime EventTimeUTC { get { return journalEntry.EventTimeUTC; } }  // local removed to stop us using it!.
        public TimeSpan AgeOfEntry() { return DateTime.UtcNow - EventTimeUTC; }

        public string EventSummary { get { return journalEntry.SummaryName(System);} }

        public bool EdsmSync { get { return journalEntry.SyncedEDSM; } }           // flag populated from journal entry when HE is made. Have we synced?
        public bool EDDNSync { get { return journalEntry.SyncedEDDN; } }
        public bool StartMarker { get { return journalEntry.StartMarker; } }
        public bool StopMarker { get { return journalEntry.StopMarker; } }
        public bool IsFSDCarrierJump { get { return EntryType == JournalTypeEnum.FSDJump || EntryType == JournalTypeEnum.CarrierJump; } }
        public bool IsLocOrJump { get { return EntryType == JournalTypeEnum.FSDJump || EntryType == JournalTypeEnum.Location || EntryType == JournalTypeEnum.CarrierJump; } }
        public bool IsFuelScoop { get { return EntryType == JournalTypeEnum.FuelScoop; } }
        public bool IsShipChange { get { return (EntryType == JournalTypeEnum.LoadGame || EntryType == JournalTypeEnum.Docked) && ShipInformation != null; } }
        public bool IsBetaMessage { get { return journalEntry?.Beta ?? false; } }

        public double TravelledDistance { get { return TravelStatus.TravelledDistance; } }
        public TimeSpan TravelledSeconds { get { return TravelStatus.TravelledSeconds; } }
        public bool isTravelling { get { return TravelStatus.IsTravelling; } }
        public int TravelledMissingjump { get { return TravelStatus.TravelledMissingjump; } }
        public int Travelledjumps { get { return TravelStatus.Travelledjumps; } }
        public string TravelInfo() { return TravelStatus.ToString("TT: "); }
        public string TravelledJumpsAndMisses { get { return Travelledjumps.ToString() + ((TravelledMissingjump > 0) ? (" (" + TravelledMissingjump.ToString() + ")") : ""); } }

        public bool IsLanded { get { return EntryStatus.TravelState == HistoryEntryStatus.TravelStateType.Landed; } }
        public bool IsDocked { get { return EntryStatus.TravelState == HistoryEntryStatus.TravelStateType.Docked; } }
        public bool IsInHyperSpace { get { return EntryStatus.TravelState == HistoryEntryStatus.TravelStateType.Hyperspace; } }
        public string WhereAmI { get { return EntryStatus.StationName ?? EntryStatus.BodyName ?? "Unknown"; } }
        public string BodyType { get { return EntryStatus.BodyType ?? "Unknown"; } }
        public string ShipType { get { return EntryStatus.ShipType ?? "Unknown"; } }         // NOT FD - translated name
        public string ShipTypeFD {  get { return EntryStatus.ShipTypeFD ?? "unknown";  } }
        public int ShipId { get { return EntryStatus.ShipID; } }
        public bool MultiPlayer { get { return EntryStatus.OnCrewWithCaptain != null; } }
        public string GameMode { get { return EntryStatus.GameMode ?? ""; } }
        public string Group { get { return EntryStatus.Group ?? ""; } }
        public string GameModeGroup { get { return GameMode + (String.IsNullOrEmpty(Group) ? "" : (":" + Group)); } }
        public bool Wanted { get { return EntryStatus.Wanted; } }
        public long? MarketID { get { return EntryStatus.MarketId; } }

        public string DebugStatus { get {      // Use as a replacement for note in travel grid to debug
                return
                     WhereAmI
                     + ", " +  (EntryStatus.BodyType ?? "Null")
                     + "," + (EntryStatus.BodyName ?? "Null")
                     + " SN:" + (EntryStatus.StationName ?? "Null") 
                     + " ST:" + (EntryStatus.StationType ?? "Null")
                     + " T:" + EntryStatus.TravelState
                     + " S:" + EntryStatus.ShipID + "," + EntryStatus.ShipType
                     + " GM:" + EntryStatus.GameMode
                     + " W:" + EntryStatus.Wanted
                     + " BA:" + EntryStatus.BodyApproached 
                     ;
            } }
  
        public long Credits { get; set; }       // set up by Historylist during ledger accumulation

        public bool ContainsRares() // function due to debugger and cost of working out
        {
            return MaterialCommodity != null && MaterialCommodity.ContainsRares();
        }

        // Calculated values, not from JE

        public MaterialCommoditiesList MaterialCommodity { get; private set; }
        public ShipInformation ShipInformation { get; set; }     // may be null if not set up yet
        public ModulesInStore StoredModules { get; set; }
        public MissionList MissionList { get; set; }

        public SystemNoteClass snc;     // system note class found attached to this entry. May be null

        #endregion

        #region Private Variables

        private HistoryEntryStatus EntryStatus { get;  set; }
        private HistoryTravelStatus TravelStatus { get; set; }

        #endregion

        #region Constructors

        private HistoryEntry()
        {
        }

        public static HistoryEntry FromJournalEntry(JournalEntry je, HistoryEntry prev, bool checkdbforunknownsystem , out bool journalupdate)
        {
            ISystem isys = prev == null ? new SystemClass("Unknown") : prev.System;
            int indexno = prev == null ? 1 : prev.Indexno + 1;

            journalupdate = false;

            if (je.EventTypeID == JournalTypeEnum.Location || je.EventTypeID == JournalTypeEnum.FSDJump || je.EventTypeID == JournalTypeEnum.CarrierJump)
            {
                JournalLocOrJump jl = je as JournalLocOrJump;

                ISystem newsys;

                if (jl != null && jl.HasCoordinate)       // LAZY LOAD IF it has a co-ord.. the front end will when it needs it
                {
                    newsys = new SystemClass(jl.StarSystem, jl.StarPos.X, jl.StarPos.Y, jl.StarPos.Z)
                    {
                        EDSMID = jl.EdsmID < 0 ? 0 : jl.EdsmID,       // pass across the EDSMID for the lazy load process.
                        SystemAddress = jl.SystemAddress,
                        Population = jl.Population ?? 0,
                        Faction = jl.Faction,
                        Government = jl.EDGovernment,
                        Allegiance = jl.EDAllegiance,
                        State = jl.EDState,
                        Security = jl.EDSecurity,
                        PrimaryEconomy = jl.EDEconomy,
                        Power = jl.PowerList,
                        PowerState = jl.PowerplayState,
                        source = jl.StarPosFromEDSM ? SystemSource.FromEDSM : SystemSource.FromJournal,
                    };

                    SystemCache.FindCachedJournalSystem(newsys);

                    // If it was a new system, pass the coords back to the StartJump
                    if (prev != null && prev.journalEntry is JournalStartJump)
                    {
                        prev.System = newsys;       // give the previous startjump our system..
                    }
                }
                else
                {
                    // NOTE Rob: 09-JAN-2018 I've removed the Jumpstart looking up a system by name since they were using up lots of lookup time during history reading.  
                    // This is used for pre 2.2 systems without co-ords, which now should be limited.
                    // JumpStart still gets the system when the FSD loc is processed, see above.
                    // Jumpstart was also screwing about with the EDSM ID fill in which was broken.  This is now working again.

                    // Default one
                    newsys = new SystemClass(jl.StarSystem);         // this will be a synthesised one, unless we find an EDSM to replace it
                    newsys.EDSMID = je.EdsmID;

                    ISystem s = checkdbforunknownsystem ? SystemCache.FindSystem(newsys) : null;      // did we find it?

                    if (s != null)                                  // found a system..
                    {
                        if (jl != null && jl.HasCoordinate)         // if journal Loc, and journal has a star position, use that instead of EDSM..
                        {
                            s.X = Math.Round(jl.StarPos.X * 32.0) / 32.0;
                            s.Y = Math.Round(jl.StarPos.Y * 32.0) / 32.0;
                            s.Z = Math.Round(jl.StarPos.Z * 32.0) / 32.0;
                        }

                        //Debug.WriteLine("HistoryList found system {0} {1}", s.id_edsm, s.name);
                        newsys = s;

                        if (jl != null && je.EdsmID <= 0 && newsys.EDSMID > 0) // only update on a JL..
                        {
                            journalupdate = true;
                            Debug.WriteLine("HE EDSM ID update requested {0} {1}", newsys.EDSMID, newsys.Name);
                        }
                    }
                    else
                        newsys.EDSMID = -1;        // mark as checked but not found
                }

                JournalFSDJump jfsd = je as JournalFSDJump;

                if (jfsd != null)
                {
                    if (jfsd.JumpDist <= 0 && isys.HasCoordinate && newsys.HasCoordinate) // if no JDist, its a really old entry, and if previous has a co-ord
                    {
                        jfsd.JumpDist = isys.Distance(newsys); // fill it out here

                        if (jfsd.JumpDist > 0)
                        {
                            journalupdate = true;
                            Debug.WriteLine("Je Jump distance update(3) requested {0} {1} {2}", newsys.EDSMID, newsys.Name, jfsd.JumpDist);
                        }
                    }

                }

                isys = newsys;
            }

            HistoryEntry he = new HistoryEntry
            {
                Indexno = indexno,
                journalEntry = je,
                System = isys,
                EntryStatus = HistoryEntryStatus.Update(prev?.EntryStatus, je, isys.Name)
            };

            he.TravelStatus = HistoryTravelStatus.Update(prev?.TravelStatus, prev , he);    // need a real he so can't do that as part of the constructor.
            
            return he;
        }

        public void UpdateMaterials(JournalEntry je, HistoryEntry prev)
        {
            MaterialCommodity = MaterialCommoditiesList.Process(je, prev?.MaterialCommodity);
        }

<<<<<<< HEAD
        public void UpdateSystemNote()
        { 
            snc = SystemNoteClass.GetSystemNote(Journalid, IsFSDJump, System);       // may be null
=======
            snc = SystemNoteClass.GetSystemNote(Journalid, IsFSDCarrierJump, System);       // may be null
>>>>>>> d9ec6a30
        }

        #endregion

        #region Interaction

        public void SetJournalSystemNoteText(string text, bool commit, bool sendtoedsm)
        {
            if (snc == null || snc.Journalid == 0)           // if no system note, or its one on a system, from now on we assign journal system notes only from this IF
                snc = SystemNoteClass.MakeSystemNote("", DateTime.Now, System.Name, Journalid, System.EDSMID, IsFSDCarrierJump);

            snc = snc.UpdateNote(text, commit, DateTime.Now, snc.EdsmId, IsFSDCarrierJump);        // and update info, and update our ref in case it has changed or gone null
                                                                                            // remember for EDSM send purposes if its an FSD entry

            if (snc != null && commit && sendtoedsm && snc.FSDEntry)                    // if still have a note, and commiting, and send to esdm, and FSD jump
                EDSMClass.SendComments(snc.SystemName, snc.Note, snc.EdsmId);
        }

        public bool IsJournalEventInEventFilter(string[] events)
        {
            return events.Contains(journalEntry.EventFilterName);
        }

        public bool IsJournalEventInEventFilter(string eventstr)
        {
            return eventstr == "All" || IsJournalEventInEventFilter(eventstr.Split(';'));
        }

        public EliteDangerousCalculations.FSDSpec.JumpInfo GetJumpInfo()      // can we calc jump range? null if we don't have the info
        {
            EliteDangerousCalculations.FSDSpec fsdspec = ShipInformation?.GetFSDSpec();

            if (fsdspec != null)
            {
                double mass = ShipInformation.HullMass() + ShipInformation.ModuleMass();

                if (mass > 0)
                    return fsdspec.GetJumpInfo(MaterialCommodity.CargoCount, mass, ShipInformation.FuelLevel, ShipInformation.FuelCapacity/2);
            }

            return null;
        }

        public void UpdateShipInformation(ShipInformation si)       // something externally updated SI
        {
            ShipInformation = si;
        }

        #endregion
    }
}<|MERGE_RESOLUTION|>--- conflicted
+++ resolved
@@ -242,13 +242,9 @@
             MaterialCommodity = MaterialCommoditiesList.Process(je, prev?.MaterialCommodity);
         }
 
-<<<<<<< HEAD
         public void UpdateSystemNote()
         { 
-            snc = SystemNoteClass.GetSystemNote(Journalid, IsFSDJump, System);       // may be null
-=======
             snc = SystemNoteClass.GetSystemNote(Journalid, IsFSDCarrierJump, System);       // may be null
->>>>>>> d9ec6a30
         }
 
         #endregion
